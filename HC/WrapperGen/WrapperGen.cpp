#include "llvm/IR/Module.h"
#include "llvm/IR/Function.h"
#include "llvm/IR/Verifier.h"
#include "llvm/Pass.h"
#include "llvm/Support/FileSystem.h"
#include "llvm/Support/raw_ostream.h"

using namespace llvm;
using namespace std;
#define EOL << "\n"

namespace
{
  enum RangeOptions
  {
    PARAMETERS,
    INITIALIZE,
    ARGUMENTS,
    DECLARE
  };

  void printRange(raw_ostream &out,
                  vector<pair<string,string>> v,
                  vector<pair<string,string>>::const_iterator begin,
                  vector<pair<string,string>>::const_iterator end,
                  RangeOptions rop=PARAMETERS)
  {
    string delim("");
    if(rop == DECLARE)
      delim.append("; ");
    else delim.append(", ");

    // DECLARE checks for the last element on the list to print a delimiter
    vector<pair<string,string>>::const_iterator last = end;
    last--;

    for(vector<pair<string,string>>::const_iterator i = begin, e = end; i != e; ++i)
    {
      if(i != begin)
        out << delim;
      switch(rop)
      {
        case PARAMETERS:
          out << get<0>(*i) << " " << get<1>(*i);
          break;
        case INITIALIZE:
        {
          string arg(get<1>(*i));
          out << arg << "(" << arg << ")";
          break;
        }
        case ARGUMENTS:
          out << get<1>(*i);
          break;
        case DECLARE:
          out << get<0>(*i) << " " << get<1>(*i);
          if(i == last)
            out << delim;
          break;
        default:
          break;
      }
    }
  }

  void pointerAsterix(string &str, Type* Ty, Type*& T, bool isByVal=false)
  {
    if(Ty->isPointerTy())
    {
      Type* nextTy = Ty->getSequentialElementType();
      if(!isByVal)
      {
        str.append("*");
        pointerAsterix(str, nextTy, T);
      }
      else T = nextTy;
    }
    else T = Ty;
  }

   // Alternative to the hash table?
  //
  string typeToString(Type* Ty, bool isByVal=false)
  {
    string str("");
    Type* T = NULL;

    pointerAsterix(str, Ty, T, isByVal);
    assert(T && "T is not NULL");

    if(IntegerType * intTy = dyn_cast<IntegerType>(T))
    {
      unsigned bitwidth = intTy->getBitWidth();
      switch(bitwidth)
      {
        case 1:
          str.insert(0, "bool");
          break;
        case 8:
          str.insert(0, "char");
          break;
        case 16:
          str.insert(0, "short");
          break;
        case 32:
          str.insert(0, "int");
          break;
        case 64:
          str.insert(0, "long");
        default:
          break;
      };
    }

    if(T->isFloatingPointTy())
    {
      if(T->isFloatTy())
        str.insert(0, "float");
      if (T->isDoubleTy())
        str.insert(0, "double");
    }

    if(StructType * sTy = dyn_cast<StructType>(T))
      str.insert(0, sTy->getName().substr(7));

    return str;
  }

  struct WrapperGen : public ModulePass
  {
    static char ID;
    WrapperGen() : ModulePass(ID) {
    }

    bool runOnModule(Module &M) override
    {
      // Write to stderr
      // To save to a file, redirect to stdout, discard old stdout and write with tee
      // 2>&1 >/dev/null | tee output.cpp
      raw_ostream & out = errs();

      // headers and namespace uses
      out << "#include \"hc.hpp\"" EOL;
      out << "#include \"hip.h\"" EOL;

      out << "using namespace hc;" EOL;

      // Find functions with attribute: grid_launch
      for(Module::iterator F = M.begin(), F_end = M.end(); F != F_end; ++F)
      {
        if(F->hasFnAttribute("hc_grid_launch"))
        {
          string funcName = F->getName().str();
          string wrapperStr = "__hcLaunchKernel_" + funcName;
          string functorName = F->getName().str() + "_functor";

          // get arguments from kernel
          vector<pair<string,string>> argList;
          const Function::ArgumentListType &Args(F->getArgumentList());
          for (Function::ArgumentListType::const_iterator i = Args.begin(), e = Args.end(); i != e; ++i)
          {
            Type* Ty = i->getType();
            string argType("");

            // Get type as string
            string tyName = typeToString(Ty, i->hasByValAttr());
            argType.append(tyName);

            // check if const
            if(i->onlyReadsMemory() && (tyName != "grid_launch_parm"))
              argType.insert(0, "const ");

            pair<string,string> arg = make_pair(argType, i->getName());
            argList.push_back(arg);
          }

          // Let's assume first argument has to be a grid_launch_parm Type
          assert(get<0>(argList[0]).compare("%struct.grid_launch_parm*") &&
                 "First argument of kernel must be of grid_launch_parm type");
          vector<pair<string,string>>::const_iterator i2 = argList.begin();
          ++i2;

          // extern kernel definition
          out << "extern \"C\"" EOL
                 << "__attribute__((always_inline)) void "
                 << funcName
                 << "(";
                    printRange(out, argList, argList.begin(), argList.end());
          out << ");"
                 EOL;

          // functor
          out << "namespace\n{\nstruct " << functorName << "\n{" EOL;
          out << functorName << "(";
          out << "grid_launch_parm _lp, ";
          printRange(out, argList, i2, argList.end());
          out << ") :" EOL;
          printRange(out, argList, i2, argList.end(), INITIALIZE);
          out << "{" EOL;
          out << "lp.gridDim.x = _lp.gridDim.x;" EOL;
          out << "lp.gridDim.y = _lp.gridDim.y;" EOL;
          out << "lp.gridDim.z = _lp.gridDim.z;" EOL;
          out << "lp.groupDim.x = _lp.groupDim.x;" EOL;
          out << "lp.groupDim.y = _lp.groupDim.y;" EOL;
          out << "lp.groupDim.z = _lp.groupDim.z;" EOL;
          out << "}" EOL;

          out << "void operator()(tiled_index<3>& i) __attribute((hc))\n{" EOL;
          out << "lp.groupId.x = i.tile[0];" EOL;
          out << "lp.groupId.y = i.tile[1];" EOL;
          out << "lp.groupId.z = i.tile[2];" EOL;
          out << "lp.threadId.x = i.local[0];" EOL;
          out << "lp.threadId.y = i.local[1];" EOL;
          out << "lp.threadId.z = i.local[2];" EOL;
          out << funcName << "(lp, ";
          printRange(out, argList, i2, argList.end(), ARGUMENTS);
          out << ");\n}" EOL;

          printRange(out, argList, argList.begin(), argList.end(), DECLARE);
          out << "\n};\n}" EOL;

          // wrapper
          out << "extern \"C\"" EOL;
          out << "void " << wrapperStr << "(";
          printRange(out, argList, argList.begin(), argList.end(), PARAMETERS);
          out << ")\n{" EOL;
<<<<<<< HEAD
          out << "parallel_for_each(*(hc::accelerator_view *)lp.av,extent<3>(lp.gridDim.x*lp.groupDim.x,lp.gridDim.y*lp.groupDim.y,lp.gridDim.z*lp.groupDim.z).tile(lp.groupDim.x, lp.groupDim.y, lp.groupDim.z), " << functorName << "(";
=======
          out << "parallel_for_each(*(lp.av),extent<3>(lp.gridDim.x*lp.groupDim.x,lp.gridDim.y*lp.groupDim.y,lp.gridDim.z*lp.groupDim.z).tile(lp.groupDim.x, lp.groupDim.y, lp.groupDim.z), " << functorName << "(";
>>>>>>> d2bbf769
          printRange(out, argList, argList.begin(), argList.end(), ARGUMENTS);
          out << ")).wait();\n}" EOL;
        }
      }
        return false;
    }
  };
}

char WrapperGen::ID = 0;
static RegisterPass<WrapperGen> X("gensrc", "Generate a wrapper and functor source file from input source.", false, false);
<|MERGE_RESOLUTION|>--- conflicted
+++ resolved
@@ -224,11 +224,7 @@
           out << "void " << wrapperStr << "(";
           printRange(out, argList, argList.begin(), argList.end(), PARAMETERS);
           out << ")\n{" EOL;
-<<<<<<< HEAD
-          out << "parallel_for_each(*(hc::accelerator_view *)lp.av,extent<3>(lp.gridDim.x*lp.groupDim.x,lp.gridDim.y*lp.groupDim.y,lp.gridDim.z*lp.groupDim.z).tile(lp.groupDim.x, lp.groupDim.y, lp.groupDim.z), " << functorName << "(";
-=======
           out << "parallel_for_each(*(lp.av),extent<3>(lp.gridDim.x*lp.groupDim.x,lp.gridDim.y*lp.groupDim.y,lp.gridDim.z*lp.groupDim.z).tile(lp.groupDim.x, lp.groupDim.y, lp.groupDim.z), " << functorName << "(";
->>>>>>> d2bbf769
           printRange(out, argList, argList.begin(), argList.end(), ARGUMENTS);
           out << ")).wait();\n}" EOL;
         }
