--- conflicted
+++ resolved
@@ -10,15 +10,9 @@
 void add(const array_view<float,1> &gbIn,const array_view<float_2,1> &gbOut) 
 {
   hc::extent<2> grdExt(64, 1);
-<<<<<<< HEAD
   hc::tiled_extent<64, 1> t_ext(grdExt);
 
   hc::parallel_for_each(t_ext, [=] (hc::tiled_index<64,1> tidx) [[hc]]
-=======
-  hc::tiled_extent<2> t_ext(grdExt.tile(64, 1));
-
-  hc::parallel_for_each(t_ext, [=] (hc::tiled_index<2> tidx) [[hc]]
->>>>>>> 29a3fd5a
   {
 
 	unsigned int me = tidx.global[0];
@@ -69,15 +63,9 @@
 void sub(const array_view<float,1> &gbIn,const array_view<float_2,1> &gbOut) 
 {
   hc::extent<2> grdExt(64, 1);
-<<<<<<< HEAD
   hc::tiled_extent<64, 1> t_ext(grdExt);
 
   hc::parallel_for_each(t_ext, [=] (hc::tiled_index<64,1> tidx) [[hc]]
-=======
-  hc::tiled_extent<2> t_ext(grdExt.tile(64, 1));
-
-  hc::parallel_for_each(t_ext, [=] (hc::tiled_index<2> tidx) [[hc]]
->>>>>>> 29a3fd5a
   {
 
 	unsigned int me = tidx.global[0];
