--- conflicted
+++ resolved
@@ -1,12 +1,5 @@
 
 // RUN: %hc %s -o %t.out && %t.out
-
-<<<<<<< HEAD
-#include <hc/hc.hpp>
-=======
-#include <hc.hpp>
->>>>>>> 29a3fd5a
-
 #include <iostream>
 
 // added for checking HSA profile
