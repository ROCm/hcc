--- conflicted
+++ resolved
@@ -1,11 +1,5 @@
 
 // RUN: %hc %s -o %t.out && %t.out
-
-<<<<<<< HEAD
-#include <hc/hc.hpp>
-=======
-#include <hc.hpp>
->>>>>>> 29a3fd5a
 
 // added for checking HSA profile
 #include <hc/hc.hpp>
