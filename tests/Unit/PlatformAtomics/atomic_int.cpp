
// RUN: %hc %s -o %t.out && %t.out

#include <iostream>
#include <random>
#include <atomic>
<<<<<<< HEAD
#include <hc/hc.hpp>
=======
#include <hc.hpp>
>>>>>>> 29a3fd5a

// added for checking HSA profile
#include <hc/hc.hpp>

// test C++AMP with platform atomics functions
// requires HSA Full Profile to operate successfully

bool test() {

  // define inputs and output
  const int vecSize = 2048;

  std::atomic_int table_a[vecSize];
  std::atomic_int table_b[vecSize];
  std::atomic_int table_c[vecSize];
  auto ptr_a = &table_a[0];
  auto ptr_b = &table_b[0];
  auto ptr_c = &table_c[0];

  // initialize test data
  std::random_device rd;
  std::uniform_int_distribution<int32_t> int_dist;
  for (int i = 0; i < vecSize; ++i) {
    table_a[i].store(int_dist(rd));
    table_b[i].store(int_dist(rd));
  }

  // launch kernel
  hc::extent<1> e(vecSize);
  parallel_for_each(
    e,
    [=](hc::index<1> idx) [[hc]] {

      int tid = idx[0];
      (ptr_a + tid)->fetch_add(1);
      (ptr_b + tid)->fetch_sub(1);
      (ptr_c + tid)->store(0);
      (ptr_c + tid)->fetch_add((ptr_a + tid)->load(std::memory_order_acquire), std::memory_order_release);
      (ptr_c + tid)->fetch_add((ptr_b + tid)->load(std::memory_order_seq_cst), std::memory_order_acq_rel);

  });

  // verify
  int error = 0;
  for(unsigned i = 0; i < vecSize; i++) {
    error += table_c[i] - (table_a[i] + table_b[i]);
  }
  if (error == 0) {
    std::cout << "Verify success!\n";
  } else {
    std::cout << "Verify failed!\n";
  }

  return (error == 0);
}

int main() {
  bool ret = true;

  // only conduct the test in case we are running on a HSA full profile stack
  hc::accelerator acc;
  if (acc.is_hsa_accelerator() &&
      acc.get_profile() == hc::accelerator_profile_full) {
    ret &= test();
  }

  return !(ret == true);
}<|MERGE_RESOLUTION|>--- conflicted
+++ resolved
@@ -4,11 +4,6 @@
 #include <iostream>
 #include <random>
 #include <atomic>
-<<<<<<< HEAD
-#include <hc/hc.hpp>
-=======
-#include <hc.hpp>
->>>>>>> 29a3fd5a
 
 // added for checking HSA profile
 #include <hc/hc.hpp>
