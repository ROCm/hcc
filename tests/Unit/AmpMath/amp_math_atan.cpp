// RUN: %cxxamp %s -o %t.out && %t.out
#include <hc/hc.hpp>
<<<<<<< HEAD
#include <hc/hc_math.hpp.hpp>
=======
#include <hc/hc_math.hpp>
>>>>>>> 7e3c4421

#include <iostream>
#include <random>
#include <cmath>
#include <cassert>

using namespace hc;

#define ERROR_THRESHOLD (1e-1)

template<typename _Tp>
bool test() {
  const int vecSize = 1024;

  // Alloc & init input data
  extent<1> e(vecSize);
  array<_Tp, 1> a(vecSize);
  array<_Tp, 1> b(vecSize);
  array<_Tp, 1> c(vecSize);

  // setup RNG
  std::random_device rd;
  std::default_random_engine gen(rd());
  std::uniform_real_distribution<_Tp> dis(1, 100);
  array_view<_Tp> ga(a);
  array_view<_Tp> gb(b);
  array_view<_Tp> gc(c);
  for (index<1> i(0); i[0] < vecSize; i++) {
    ga[i] = dis(gen);
  }


  parallel_for_each(
    e,
    [=](index<1> idx) [[hc]] {
    gc[idx] = fast_math::atan(ga[idx]);
  });

  for(unsigned i = 0; i < vecSize; i++) {
    gb[i] = fast_math::atan(ga[i]);
  }

  _Tp sum = 0.0;
  for(unsigned i = 0; i < vecSize; i++) {
    if (std::isnan(gc[i])) {
      printf("gc[%d] is NaN!\n", i);
      assert(false);
    }
    _Tp diff = fast_math::fabs(gc[i] - gb[i]);
    sum += diff;
  }
  return (sum < ERROR_THRESHOLD);
}

int main(void) {
  bool ret = true;

  ret &= test<float>();

  return !(ret == true);
}<|MERGE_RESOLUTION|>--- conflicted
+++ resolved
@@ -1,10 +1,6 @@
 // RUN: %cxxamp %s -o %t.out && %t.out
 #include <hc/hc.hpp>
-<<<<<<< HEAD
-#include <hc/hc_math.hpp.hpp>
-=======
 #include <hc/hc_math.hpp>
->>>>>>> 7e3c4421
 
 #include <iostream>
 #include <random>
