--- conflicted
+++ resolved
@@ -70,14 +70,9 @@
 
 add_custom_target(test
   COMMAND python ${LLVM_ROOT}/bin/llvm-lit -j 8 --path ${LLVM_TOOLS_DIR} -sv ${CMAKE_CURRENT_BINARY_DIR}
-<<<<<<< HEAD
   # DEPENDS ${HCC_GTEST_LIB}
-  COMMENT "Running HCC regression tests")
-=======
-  # DEPENDS ${CPPAMP_GTEST_LIB}
   COMMENT "Running HCC regression tests")
 
 if(POLICY CMP0037)
   cmake_policy(POP)
-endif()
->>>>>>> d971f5ff
+endif()