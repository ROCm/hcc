#pragma once

#include "hc.hpp"
#include <cstddef>
#include <mutex>
#include <initializer_list>

typedef int am_status_t;
#define AM_SUCCESS                           0
// TODO - provide better mapping of HSA error conditions to HC error codes.
#define AM_ERROR_MISC                       -1 /** Misellaneous error */

// Flags for am_alloc API:
<<<<<<< HEAD
#define amHostPinned        0x1 ///< Allocate pinned host memory accessible from all GPUs.
#define amHostNonCoherent   0x1 ///< Allocate non-coherent pinned host memory accessible from all GPUs.
#define amHostCoherent      0x2 ///< Allocate coherent pinned host memory accessible from all GPUs.
#define amDeviceFinegrained 0x4 ///< Allocate finegrained device memory.
=======
#define amHostPinned      0x1 ///< Allocate pinned host memory accessible from all GPUs.
#define amHostNonCoherent 0x1 ///< Allocate non-coherent pinned host memory accessible from all GPUs.
#define amHostCoherent    0x2 ///< Allocate coherent pinned host memory accessible from all GPUs.
#define amHostUnmapped    0x4 ///< Don't map allocated pinned host memory to all GPUs. 
>>>>>>> 2f1d7a86

namespace hc {

// Info for each pointer in the memtry tracker:
class AmPointerInfo {
public:
    void *      _hostPointer;   ///< Host pointer.  If host access is not allowed, NULL.
    void *      _devicePointer; ///< Device pointer.
    void *      _unalignedDevicePointer; ///< Unaligned device pointer
    std::size_t      _sizeBytes;     ///< Size of allocation.
    hc::accelerator _acc;       ///< Accelerator where allocation is physically located.
    bool        _isInDeviceMem; ///< Memory is physically resident on a device (if false, memory is located on host)
    bool        _isAmManaged;   ///< Memory was allocated by AM and should be freed when am_reset is called.
    uint64_t    _allocSeqNum;   ///< Sequence number of allocation.

    int         _appId;              ///< App-specific storage.  (Used by HIP to store deviceID)
    unsigned    _appAllocationFlags; ///< App-specific allocation flags.  (Used by HIP to store allocation flags)
    void *      _appPtr;             ///< App-specific pointer to additional information.

    // creates a dummy copy of AmPointerInfo
    AmPointerInfo() :
        _hostPointer(nullptr),
        _devicePointer(nullptr),
        _unalignedDevicePointer(nullptr),
        _sizeBytes(0),
        _isInDeviceMem(false),
        _isAmManaged(false),
        _allocSeqNum(0),
        _appId(-1),
        _appAllocationFlags(0),
        _appPtr(nullptr)  {};

    AmPointerInfo(void *hostPointer, void *devicePointer, void* unalignedDevicePointer, std::size_t sizeBytes, hc::accelerator &acc,  bool isInDeviceMem=false, bool isAmManaged=false) :
        _hostPointer(hostPointer),
        _devicePointer(devicePointer),
        _unalignedDevicePointer(unalignedDevicePointer),
        _sizeBytes(sizeBytes),
        _acc(acc),
        _isInDeviceMem(isInDeviceMem),
        _isAmManaged(isAmManaged),
        _allocSeqNum(0),
        _appId(-1),
        _appAllocationFlags(0),
        _appPtr(nullptr)  {};

    AmPointerInfo & operator= (const AmPointerInfo &other);

};
}



struct hsa_agent_s;

namespace hc {


/**
 * Allocate a block of @p size bytes of memory on the specified @p acc.
 *
 * The contents of the newly allocated block of memory are not initialized.
 *
 * If @p size == 0, 0 is returned.
 *
 * Flags:
 *  amHostPinned : Allocated pinned host memory and map it into the address space of the specified accelerator.
 *
 *
 * @return : On success, pointer to the newly allocated memory is returned.
 * The pointer is typecast to the desired return type.
 *
 * If an error occurred trying to allocate the requested memory, 0 is returned.
 *
 * @see am_free, am_copy
 */

auto_voidp am_aligned_alloc(std::size_t size, hc::accelerator &acc, unsigned flags, std::size_t alignment = 0);

/**
 * Allocate a block of @p size bytes of memory on the specified @p acc.
 *
 * The contents of the newly allocated block of memory are not initialized.
 *
 * If @p size == 0, 0 is returned.
 *
 * Flags:
 *  amHostPinned : Allocated pinned host memory and map it into the address space of the specified accelerator.
 *
 *
 * @return : On success, pointer to the newly allocated memory is returned.
 * The pointer is typecast to the desired return type.
 *
 * If an error occurred trying to allocate the requested memory, 0 is returned.
 *
 * @see am_free, am_copy
 */
auto_voidp am_alloc(std::size_t size, hc::accelerator &acc, unsigned flags);

/**
 * Free a block of memory previously allocated with am_alloc.
 *
 * @return AM_SUCCESS
 * @see am_alloc, am_copy
 */
am_status_t am_free(void*  ptr);


/**
 * Copy @p size bytes of memory from @p src to @ dst.  The memory areas (src+size and dst+size) must not overlap.
 *
 * @return AM_SUCCESS on error or AM_ERROR_MISC if an error occurs.
 * @see am_alloc, am_free
 */
am_status_t am_copy(void*  dst, const void*  src, std::size_t size) __attribute__ (( deprecated ("use accelerator_view::copy instead (and note src/dst order reversal)" ))) ;



/**
 * Return information about tracked pointer.
 *
 * AM tracks pointers when they are allocated or added to tracker with am_track_pointer.
 * The tracker tracks the base pointer as well as the size of the allocation, and will
 * find the information for a pointer anywhere in the tracked range.
 *
 * @returns AM_ERROR_MISC if pointer is not currently being tracked.  In this case, @p info
 * is not modified.

 * @returns AM_SUCCESS if pointer is tracked and writes info to @p info. if @ info is NULL,
 * no info is written but the returned status indicates if the pointer was tracked.
 *
 * @see AM_memtracker_add 
 */
am_status_t am_memtracker_getinfo(hc::AmPointerInfo *info, const void *ptr);


/**
 * Add a pointer to the memory tracker.
 *
 * @return AM_ERROR_MISC : If @p ptr is NULL, or info._sizeBytes = 0, the info is not added to the tracker and AM_ERROR_MISC is returned.
 * @return AM_SUCCESS
 * @see am_memtracker_getinfo
 */
am_status_t am_memtracker_add(void* ptr, hc::AmPointerInfo &info);


/*
 * Update info for an existing pointer in the memory tracker.
 *
 * @returns AM_ERROR_MISC if pointer is not found in tracker.  
 * @returns AM_SUCCESS if pointer is not found in tracker.  
 *
 * @see am_memtracker_getinfo, am_memtracker_add
 */
am_status_t am_memtracker_update(const void* ptr, int appId, unsigned allocationFlags, void *appPtr=nullptr);


/** 
 * Remove @ptr from the tracker structure.
 *
 * @p ptr may be anywhere in a tracked memory range.
 *
 * @returns AM_ERROR_MISC if pointer is not found in tracker.  
 * @returns AM_SUCCESS if pointer is not found in tracker.  
 *
 * @see am_memtracker_getinfo, am_memtracker_add
 */
am_status_t am_memtracker_remove(void* ptr);

/**
 * Remove all memory allocations associated with specified accelerator from the memory tracker.
 *
 * @returns Number of entries reset.
 * @see am_memtracker_getinfo
 */
std::size_t am_memtracker_reset(const hc::accelerator &acc);

/**
 * Print the entries in the memory tracker table.
 *
 * Intended primarily for debug purposes.
 * @see am_memtracker_getinfo
 **/
void am_memtracker_print(void * targetAddress=nullptr);


/**
 * Return total sizes of device, host, and user memory allocated by the application
 *
 * User memory is registered with am_tracker_add.
 **/
void am_memtracker_sizeinfo(const hc::accelerator &acc, std::size_t *deviceMemSize, std::size_t *hostMemSize, std::size_t *userMemSize);


void am_memtracker_update_peers(const hc::accelerator &acc, int peerCnt, hsa_agent_s *agents);

/*
 * Map device memory or hsa allocated host memory pointed to by @p ptr to the peers.
 * 
 * @p ptr pointer which points to device memory or host memory
 * @p num_peer number of peers to map
 * @p peers pointer to peer accelerator list.
 * @return AM_SUCCESS if mapped successfully.
 * @return AM_ERROR_MISC if @p ptr is nullptr or @p num_peer is 0 or @p peers is nullptr.
 * @return AM_ERROR_MISC if @p ptr is not am managed.
 * @return AM_ERROR_MISC if @p ptr is not found in the pointer tracker.
 * @return AM_ERROR_MISC if @p peers incudes a non peer accelerator.
 */
am_status_t am_map_to_peers(void* ptr, std::size_t num_peer, const hc::accelerator* peers); 

/*
 * Locks a host pointer to a vector of agents
 * 
 * @p ac acclerator corresponding to current device
 * @p hostPtr pointer to host memory which should be page-locked
 * @p size size of hostPtr to be page-locked
 * @p visibleAc pointer to hcc accelerators to which the hostPtr should be visible
 * @p numVisibleAc number of elements in visibleAc
 * @return AM_SUCCESS if lock is successfully.
 * @return AM_ERROR_MISC if lock is unsuccessful.
 */
am_status_t am_memory_host_lock(hc::accelerator &ac, void *hostPtr, std::size_t size, hc::accelerator *visibleAc, std::size_t numVisibleAc);

/*
 * Unlock page locked host memory
 * 
 * @p ac current device accelerator
 * @p hostPtr host pointer 
 * @return AM_SUCCESS if unlocked successfully.
 * @return AM_ERROR_MISC if @p hostPtr unlock is un-successful.
 */
am_status_t am_memory_host_unlock(hc::accelerator &ac, void *hostPtr);


}; // namespace hc
<|MERGE_RESOLUTION|>--- conflicted
+++ resolved
@@ -11,17 +11,11 @@
 #define AM_ERROR_MISC                       -1 /** Misellaneous error */
 
 // Flags for am_alloc API:
-<<<<<<< HEAD
 #define amHostPinned        0x1 ///< Allocate pinned host memory accessible from all GPUs.
 #define amHostNonCoherent   0x1 ///< Allocate non-coherent pinned host memory accessible from all GPUs.
 #define amHostCoherent      0x2 ///< Allocate coherent pinned host memory accessible from all GPUs.
-#define amDeviceFinegrained 0x4 ///< Allocate finegrained device memory.
-=======
-#define amHostPinned      0x1 ///< Allocate pinned host memory accessible from all GPUs.
-#define amHostNonCoherent 0x1 ///< Allocate non-coherent pinned host memory accessible from all GPUs.
-#define amHostCoherent    0x2 ///< Allocate coherent pinned host memory accessible from all GPUs.
-#define amHostUnmapped    0x4 ///< Don't map allocated pinned host memory to all GPUs. 
->>>>>>> 2f1d7a86
+#define amHostUnmapped      0x4 ///< Don't map allocated pinned host memory to all GPUs. 
+#define amDeviceFinegrained 0x8 ///< Allocate finegrained device memory.
 
 namespace hc {
 
