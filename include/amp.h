//===----------------------------------------------------------------------===//
//
// This file is distributed under the University of Illinois Open Source
// License. See LICENSE.TXT for details.
//
//===----------------------------------------------------------------------===//

// CAVEATS: There could be walkarounds for quick evaluation purposes. Here we
// list such features that are used in the code with description.
//
// ACCELERATOR
//  According to specification, each array should have its binding accelerator
//  instance. For now, we haven't implemented such binding nor actual
//  implementation of accelerator. For a quick and dirty walkaround for
//  OpenCL based prototype, we allow key OpenCL objects visible globally so
//  that we don't have to be bothered with such implementation effort.

#pragma once

#include <cassert>
#include <exception>
#include <string>
#include <vector>
#include <chrono>
#include <future>
#include <string.h> //memcpy
#ifndef CXXAMP_ENABLE_HSA_OKRA
#include <gmac/opencl.h>
#endif
#include <memory>
#include <algorithm>
#include <set>
#include <type_traits>
// CLAMP
#include <serialize.h>
// End CLAMP

/* COMPATIBILITY LAYER */
#define STD__FUTURE_STATUS__FUTURE_STATUS std::future_status

#ifndef WIN32
#define __declspec(ignored) /* */
#endif

namespace Concurrency {
typedef int HRESULT;
class runtime_exception : public std::exception
{
public:
  runtime_exception(const char * message, HRESULT hresult) throw() : _M_msg(message), err_code(hresult) {}
  explicit runtime_exception(HRESULT hresult) throw() : err_code(hresult) {}
  runtime_exception(const runtime_exception& other) throw() : _M_msg(other.what()), err_code(other.err_code) {}
  runtime_exception& operator=(const runtime_exception& other) throw() {
    _M_msg = *(other.what());
    err_code = other.err_code;
    return *this;
  }
  virtual ~runtime_exception() throw() {}
  virtual const char* what() const throw() {return _M_msg.c_str();}
  HRESULT get_error_code() const {return err_code;}

private:
  std::string _M_msg;
  HRESULT err_code;
};

#ifndef E_FAIL
#define E_FAIL 0x80004005
#endif

static const char *__errorMsg_UnsupportedAccelerator = "concurrency::parallel_for_each is not supported on the selected accelerator \"CPU accelerator\".";

class invalid_compute_domain : public runtime_exception
{
public:
  explicit invalid_compute_domain (const char * message) throw()
  : runtime_exception(message, E_FAIL) {}
  invalid_compute_domain() throw()
  : runtime_exception(E_FAIL) {}
};

/*
  This is not part of C++AMP standard, but borrowed from Parallel Patterns
  Library.
*/
  template <typename _Type> class task;
  template <> class task<void>;

enum queuing_mode {
  queuing_mode_immediate,
  queuing_mode_automatic
};

enum access_type
{
  access_type_none,
  access_type_read,
  access_type_write,
  access_type_read_write = access_type_read | access_type_write,
  access_type_auto
};

class completion_future;
class accelerator;
template <typename T, int N> class array_view;
template <typename T, int N> class array;

class accelerator_view {
public:
  accelerator_view() = delete;
  accelerator_view(const accelerator_view& other) { *this = other; }
  accelerator_view& operator=(const accelerator_view& other) {
    is_debug = other.is_debug;
    is_auto_selection = other.is_auto_selection;
    version = other.version;
    queuing_mode = other.queuing_mode;
    _accelerator = other._accelerator;
    return *this;
  }

  accelerator& get_accelerator() const { return *_accelerator; }
  enum queuing_mode get_queuing_mode() const { return queuing_mode; }
  bool get_is_debug() const { return is_debug; }
  bool get_version() const { return version; }
  bool get_is_auto_selection() const { return is_auto_selection; }
  void flush() {}
  void wait() {}
  completion_future create_marker();
  bool operator==(const accelerator_view& other) const;
  bool operator!=(const accelerator_view& other) const { return !(*this == other); }
  ~accelerator_view() {}
 private:
  bool is_debug;
  bool is_auto_selection;
  unsigned int version;
  enum queuing_mode queuing_mode;
  //CLAMP-specific
  friend class accelerator;
  template <typename T, int>
  friend class array;
  explicit accelerator_view(accelerator* accel) :
    is_debug(false), is_auto_selection(false), version(0), queuing_mode(queuing_mode_automatic), _accelerator(accel) {}
  //End CLAMP-specific
  accelerator* _accelerator;
};

class accelerator {
public:
  static const wchar_t default_accelerator[];   // = L"default"
  static const wchar_t gpu_accelerator[];       // = L"gpu"
  static const wchar_t cpu_accelerator[];       // = L"cpu"

  accelerator();
  explicit accelerator(const std::wstring& path);
  accelerator(const accelerator& other);
  static std::vector<accelerator> get_all() {
    std::vector<accelerator> acc;
#ifndef CXXAMP_ENABLE_HSA_OKRA
    AcceleratorInfo accInfo;
    for (unsigned i = 0; i < eclGetNumberOfAccelerators(); i++) {
      assert(eclGetAcceleratorInfo(i, &accInfo) == eclSuccess);
      if (accInfo.acceleratorType == GMAC_ACCELERATOR_TYPE_GPU)
        acc.push_back(*_gpu_accelerator);

      if (accInfo.acceleratorType == GMAC_ACCELERATOR_TYPE_CPU)
        acc.push_back(*_cpu_accelerator);
    }
#else
    acc.push_back(*_cpu_accelerator);  // in HSA path, always add CPU accelerator
    acc.push_back(*_gpu_accelerator);  // in HSA path, always add GPU accelerator
#endif
    return acc;
  }
  static bool set_default(const std::wstring& path) {
    if (_default_accelerator != nullptr) {
      return false;
    }
    if (path == std::wstring(cpu_accelerator)) {
      _default_accelerator = _cpu_accelerator;
      return true;
    } else if (path == std::wstring(gpu_accelerator)) {
      _default_accelerator = _gpu_accelerator;
      return true;
    }
    return false;
  }
  accelerator& operator=(const accelerator& other);

  const std::wstring &get_device_path() const { return device_path; }

  const std::wstring &get_description() const { return description; }
  bool get_supports_cpu_shared_memory() const {return supports_cpu_shared_memory; }
  bool get_is_debug() const { return is_debug; }
  bool get_version() const { return version; }
  accelerator_view& get_default_view() const;
  bool get_has_display() const { return has_display; }
  accelerator_view create_view();
  accelerator_view create_view(queuing_mode qmode);
  bool get_is_emulated() const { return is_emulated; }
  bool get_supports_double_precision() const { return supports_double_precision; }
  bool get_supports_limited_double_precision() const { return supports_limited_double_precision; }
  size_t get_dedicated_memory() const { return dedicated_memory; }
  bool set_default_cpu_access_type(access_type type);
  access_type get_default_cpu_access_type() const;
  bool operator==(const accelerator& other) const;
  bool operator!=(const accelerator& other) const;
 private:
  std::wstring device_path;
  unsigned int version; // hiword=major, loword=minor
  std::wstring description;
  bool is_debug;
  bool is_emulated;
  bool has_display;
  bool supports_double_precision;
  bool supports_limited_double_precision;
  bool supports_cpu_shared_memory;
  size_t dedicated_memory;
  access_type default_access_type;
  std::shared_ptr<accelerator_view> default_view;
#ifndef CXXAMP_ENABLE_HSA_OKRA
  typedef GmacAcceleratorInfo AcceleratorInfo;
  AcceleratorInfo accInfo;
#endif

  // static class members
  static std::shared_ptr<accelerator> _default_accelerator; // initialized as nullptr
  static std::shared_ptr<accelerator> _gpu_accelerator;
  static std::shared_ptr<accelerator> _cpu_accelerator;
};

//CLAMP
extern "C" __attribute__((pure)) int get_global_id(int n) restrict(amp);
extern "C" __attribute__((pure)) int get_local_id(int n) restrict(amp);
extern "C" __attribute__((pure)) int get_group_id(int n) restrict(amp);
#ifdef __APPLE__
#define tile_static static __attribute__((section("clamp,opencl_local")))
#else
#define tile_static static __attribute__((section("clamp_opencl_local")))
#endif
extern "C" void barrier(int n) restrict(amp);
//End CLAMP
class completion_future {
public:

    completion_future() {};

    completion_future(const completion_future& _Other)
        : __amp_future(_Other.__amp_future) {}

    completion_future(completion_future&& _Other)
        : __amp_future(std::move(_Other.__amp_future)) {}

    ~completion_future() {}

    completion_future& operator=(const completion_future& _Other) {
        if (this != &_Other)
           __amp_future = _Other.__amp_future;
        return (*this);
    }

    completion_future& operator=(completion_future&& _Other) {
        if (this != &_Other)
            __amp_future = std::move(_Other.__amp_future);
        return (*this);
    }

    void get() const {
        __amp_future.get();
    }

    bool valid() const {
        return __amp_future.valid();
    }
    void wait() const {
        if(this->valid())
          __amp_future.wait();
    }

    template <class _Rep, class _Period>
    std::future_status wait_for(const std::chrono::duration<_Rep, _Period>& _Rel_time) const {
        return __amp_future.wait_for(_Rel_time);
    }

    template <class _Clock, class _Duration>
    std::future_status wait_until(const std::chrono::time_point<_Clock, _Duration>& _Abs_time) const {
        return __amp_future.wait_until(_Abs_time);
    }

    operator std::shared_future<void>() const {
        return __amp_future;
    }

    template<typename functor>
    void then(const functor & func) const {
      this->wait();
      if(this->valid())
        func();
    }

private:
    std::shared_future<void> __amp_future;

    completion_future(const std::shared_future<void> &__future)
        : __amp_future(__future) {}

    template <typename InputType, typename OutputType>
        friend completion_future __amp_copy_async_impl(InputType& src, OutputType& dst);
    template <typename InputIter, typename T, int N>
        friend completion_future copy_async(InputIter srcBegin, InputIter srcEnd, array<T, N>& dest);
    template <typename InputIter, typename T, int N>
        friend completion_future copy_async(InputIter srcBegin, InputIter srcEnd, const array_view<T, N>& dest);
    template <typename InputIter, typename T, int N>
        friend completion_future copy_async(InputIter srcBegin, array<T, N>& dest);
    template <typename InputIter, typename T, int N>
        friend completion_future copy_async(InputIter srcBegin, const array_view<T, N>& dest);
    template <typename OutputIter, typename T, int N>
        friend completion_future copy_async(const array<T, N>& src, OutputIter destBegin);
    template <typename OutputIter, typename T, int N>
        friend completion_future copy_async(const array_view<T, N>& src, OutputIter destBegin);
    template <typename T, int N> friend class array_view;
};

template <int N> class extent;

template <int...> struct __indices {};

template <int _Sp, class _IntTuple, int _Ep>
    struct __make_indices_imp;

template <int _Sp, int ..._Indices, int _Ep>
    struct __make_indices_imp<_Sp, __indices<_Indices...>, _Ep>
    {
        typedef typename __make_indices_imp<_Sp+1, __indices<_Indices..., _Sp>, _Ep>::type type;
    };

template <int _Ep, int ..._Indices>
    struct __make_indices_imp<_Ep, __indices<_Indices...>, _Ep>
    {
        typedef __indices<_Indices...> type;
    };

template <int _Ep, int _Sp = 0>
    struct __make_indices
    {
        static_assert(_Sp <= _Ep, "__make_indices input error");
        typedef typename __make_indices_imp<_Sp, __indices<>, _Ep>::type type;
    };

template <int _Ip>
    class __index_leaf {
        int __idx;
        int dummy;
    public:
        explicit __index_leaf(int __t) restrict(amp,cpu) : __idx(__t) {}

        __index_leaf& operator=(const int __t) restrict(amp,cpu) {
            __idx = __t;
            return *this;
        }
        __index_leaf& operator+=(const int __t) restrict(amp,cpu) {
            __idx += __t;
            return *this;
        }
        __index_leaf& operator-=(const int __t) restrict(amp,cpu) {
            __idx -= __t;
            return *this;
        }
        __index_leaf& operator*=(const int __t) restrict(amp,cpu) {
            __idx *= __t;
            return *this;
        }
        __index_leaf& operator/=(const int __t) restrict(amp,cpu) {
            __idx /= __t;
            return *this;
        }
        __index_leaf& operator%=(const int __t) restrict(amp,cpu) {
            __idx %= __t;
            return *this;
        }
              int& get()       restrict(amp,cpu) { return __idx; }
        const int& get() const restrict(amp,cpu) { return __idx; }
    };


template <class _Indx> struct index_impl;
template <int ...N>
    struct index_impl<__indices<N...> >
    : public __index_leaf<N>...
    {
        index_impl() restrict(amp,cpu) : __index_leaf<N>(0)... {}

        template<class ..._Up>
            explicit index_impl(_Up... __u) restrict(amp,cpu)
            : __index_leaf<N>(__u)... {}

        index_impl(const index_impl& other) restrict(amp,cpu)
            : index_impl(static_cast<const __index_leaf<N>&>(other).get()...) {}

        index_impl(int component) restrict(amp,cpu)
            : __index_leaf<N>(component)... {}
        index_impl(int components[]) restrict(amp,cpu)
            : __index_leaf<N>(components[N])... {}
        index_impl(const int components[]) restrict(amp,cpu)
            : __index_leaf<N>(components[N])... {}

        template<class ..._Tp>
            inline void __swallow(_Tp...) restrict(amp,cpu) {}

        int operator[] (unsigned int c) const restrict(amp,cpu) {
            return static_cast<const __index_leaf<0>&>(*((__index_leaf<0> *)this + c)).get();
        }
        int& operator[] (unsigned int c) restrict(amp,cpu) {
            return static_cast<__index_leaf<0>&>(*((__index_leaf<0> *)this + c)).get();
        }
        index_impl& operator=(const index_impl& __t) restrict(amp,cpu) {
            __swallow(__index_leaf<N>::operator=(static_cast<const __index_leaf<N>&>(__t).get())...);
            return *this;
        }
        index_impl& operator+=(const index_impl& __t) restrict(amp,cpu) {
            __swallow(__index_leaf<N>::operator+=(static_cast<const __index_leaf<N>&>(__t).get())...);
            return *this;
        }
        index_impl& operator-=(const index_impl& __t) restrict(amp,cpu) {
            __swallow(__index_leaf<N>::operator-=(static_cast<const __index_leaf<N>&>(__t).get())...);
            return *this;
        }
        index_impl& operator*=(const index_impl& __t) restrict(amp,cpu) {
            __swallow(__index_leaf<N>::operator*=(static_cast<const __index_leaf<N>&>(__t).get())...);
            return *this;
        }
        index_impl& operator/=(const index_impl& __t) restrict(amp,cpu) {
            __swallow(__index_leaf<N>::operator/=(static_cast<const __index_leaf<N>&>(__t).get())...);
            return *this;
        }
        index_impl& operator%=(const index_impl& __t) restrict(amp,cpu) {
            __swallow(__index_leaf<N>::operator%=(static_cast<const __index_leaf<N>&>(__t).get())...);
            return *this;
        }
        index_impl& operator+=(const int __t) restrict(amp,cpu) {
            __swallow(__index_leaf<N>::operator+=(__t)...);
            return *this;
        }
        index_impl& operator-=(const int __t) restrict(amp,cpu) {
            __swallow(__index_leaf<N>::operator-=(__t)...);
            return *this;
        }
        index_impl& operator*=(const int __t) restrict(amp,cpu) {
            __swallow(__index_leaf<N>::operator*=(__t)...);
            return *this;
        }
        index_impl& operator/=(const int __t) restrict(amp,cpu) {
            __swallow(__index_leaf<N>::operator/=(__t)...);
            return *this;
        }
        index_impl& operator%=(const int __t) restrict(amp,cpu) {
            __swallow(__index_leaf<N>::operator%=(__t)...);
            return *this;
        }
    };

template<int N> class index;
template<int N> class extent;

template <int N, typename _Tp>
struct index_helper
{
    static inline void set(_Tp& now) restrict(amp,cpu) {
        now[N - 1] = get_global_id(_Tp::rank - N);
        index_helper<N - 1, _Tp>::set(now);
    }
    static inline bool equal(const _Tp& _lhs, const _Tp& _rhs) restrict(amp,cpu) {
        return (_lhs[N - 1] == _rhs[N - 1]) &&
            (index_helper<N - 1, _Tp>::equal(_lhs, _rhs));
    }
    static inline int count_size(const _Tp& now) restrict(amp,cpu) {
        return now[N - 1] * index_helper<N - 1, _Tp>::count_size(now);
    }
};
template<typename _Tp>
struct index_helper<1, _Tp>
{
    static inline void set(_Tp& now) restrict(amp,cpu) {
        now[0] = get_global_id(_Tp::rank - 1);
    }
    static inline bool equal(const _Tp& _lhs, const _Tp& _rhs) restrict(amp,cpu) {
        return (_lhs[0] == _rhs[0]);
    }
    static inline int count_size(const _Tp& now) restrict(amp,cpu) {
        return now[0];
    }
};

template <int N, typename _Tp1, typename _Tp2>
struct amp_helper
{
    static bool inline contains(const _Tp1& idx, const _Tp2& ext) restrict(amp,cpu) {
        return idx[N - 1] >= 0 && idx[N - 1] < ext[N - 1] &&
            amp_helper<N - 1, _Tp1, _Tp2>::contains(idx, ext);
    }

    static bool inline contains(const _Tp1& idx, const _Tp2& ext,const _Tp2& ext2) restrict(amp,cpu) {
        return idx[N - 1] >= 0 && ext[N - 1] > 0 && (idx[N - 1] + ext[N - 1]) <= ext2[N - 1] &&
            amp_helper<N - 1, _Tp1, _Tp2>::contains(idx, ext,ext2);
    }

    static int inline flatten(const _Tp1& idx, const _Tp2& ext) restrict(amp,cpu) {
        return idx[N - 1] + ext[N - 1] * amp_helper<N - 1, _Tp1, _Tp2>::flatten(idx, ext);
    }
    static void inline minus(const _Tp1& idx, _Tp2& ext) restrict(amp,cpu) {
        ext.base_ -= idx.base_;
    }
};
template <typename _Tp1, typename _Tp2>
struct amp_helper<1, _Tp1, _Tp2>
{
    static bool inline contains(const _Tp1& idx, const _Tp2& ext) restrict(amp,cpu) {
        return idx[0] >= 0 && idx[0] < ext[0];
    }

    static bool inline contains(const _Tp1& idx, const _Tp2& ext,const _Tp2& ext2) restrict(amp,cpu) {
        return idx[0] >= 0 && ext[0] > 0 && (idx[0] + ext[0]) <= ext2[0] ;
    }

    static int inline flatten(const _Tp1& idx, const _Tp2& ext) restrict(amp,cpu) {
        return idx[0];
    }
    static void inline minus(const _Tp1& idx, _Tp2& ext) restrict(amp,cpu) {
        ext.base_ -= idx.base_;
    }
};

template <int N>
class index {
public:
    static const int rank = N;
    typedef int value_type;

    index() restrict(amp,cpu) : base_() {
        static_assert( N>0, "rank should bigger than 0 ");
    };
    index(const index& other) restrict(amp,cpu)
        : base_(other.base_) {}
    template <typename ..._Tp>
        explicit index(_Tp ... __t) restrict(amp,cpu)
        : base_(__t...) {
            static_assert(sizeof...(_Tp) <= 3, "Explicit constructor with rank greater than 3 is not allowed");
            static_assert(sizeof...(_Tp) == N, "rank should be consistency");
        }
    explicit index(int component) restrict(amp,cpu)
        : base_(component) {}
    explicit index(int components[]) restrict(amp,cpu)
        : base_(components) {}
    explicit index(const int components[]) restrict(amp,cpu)
        : base_(components) {}

    index& operator=(const index& __t) restrict(amp,cpu) {
        base_.operator=(__t.base_);
        return *this;
    }

    int operator[] (unsigned int c) const restrict(amp,cpu) {
        return base_[c];
    }
    int& operator[] (unsigned int c) restrict(amp,cpu) {
        return base_[c];
    }

    bool operator== (const index& other) const restrict(amp,cpu) {
        return index_helper<N, index<N> >::equal(*this, other);
    }
    bool operator!= (const index& other) const restrict(amp,cpu) {
        return !(*this == other);
    }

    index& operator+=(const index& __r) restrict(amp,cpu) {
        base_.operator+=(__r.base_);
        return *this;
    }
    index& operator-=(const index& __r) restrict(amp,cpu) {
        base_.operator-=(__r.base_);
        return *this;
    }
    index& operator*=(const index& __r) restrict(amp,cpu) {
        base_.operator*=(__r.base_);
        return *this;
    }
    index& operator/=(const index& __r) restrict(amp,cpu) {
        base_.operator/=(__r.base_);
        return *this;
    }
    index& operator%=(const index& __r) restrict(amp,cpu) {
        base_.operator%=(__r.base_);
        return *this;
    }
    index& operator+=(int __r) restrict(amp,cpu) {
        base_.operator+=(__r);
        return *this;
    }
    index& operator-=(int __r) restrict(amp,cpu) {
        base_.operator-=(__r);
        return *this;
    }
    index& operator*=(int __r) restrict(amp,cpu) {
        base_.operator*=(__r);
        return *this;
    }
    index& operator/=(int __r) restrict(amp,cpu) {
        base_.operator/=(__r);
        return *this;
    }
    index& operator%=(int __r) restrict(amp,cpu) {
        base_.operator%=(__r);
        return *this;
    }

    index& operator++() restrict(amp,cpu) {
        base_.operator+=(1);
        return *this;
    }
    index operator++(int) restrict(amp,cpu) {
        index ret = *this;
        base_.operator+=(1);
        return ret;
    }
    index& operator--() restrict(amp,cpu) {
        base_.operator-=(1);
        return *this;
    }
    index operator--(int) restrict(amp,cpu) {
        index ret = *this;
        base_.operator-=(1);
        return ret;
    }

    template<int T>
    friend class extent;
private:
    typedef index_impl<typename __make_indices<N>::type> base;
    base base_;
    template <int K, typename Q> friend struct index_helper;
    template <int K, typename Q1, typename Q2> friend struct amp_helper;

    template<int K, class Y>
        friend void parallel_for_each(extent<K>, const Y&);
    __attribute__((annotate("__cxxamp_opencl_index")))
        void __cxxamp_opencl_index() restrict(amp,cpu)
#ifdef __GPU__
        {
            index_helper<N, index<N>>::set(*this);
        }
#else
    ;
#endif
};


#ifndef CLK_LOCAL_MEM_FENCE
#define CLK_LOCAL_MEM_FENCE (1)
#endif

#ifndef CLK_GLOBAL_MEM_FENCE
#define CLK_GLOBAL_MEM_FENCE (2)
#endif

// C++AMP LPM 4.5
class tile_barrier {
 public:
  tile_barrier(const tile_barrier& other) restrict(amp,cpu) {}
  void wait() const restrict(amp) {
#ifdef __GPU__
    wait_with_all_memory_fence();
#endif
  }
  void wait_with_all_memory_fence() const restrict(amp) {
#ifdef __GPU__
    barrier(CLK_LOCAL_MEM_FENCE | CLK_GLOBAL_MEM_FENCE);
#endif
  }
  void wait_with_global_memory_fence() const restrict(amp) {
#ifdef __GPU__
    barrier(CLK_GLOBAL_MEM_FENCE);
#endif
  }
  void wait_with_tile_static_memory_fence() const restrict(amp) {
#ifdef __GPU__
    barrier(CLK_LOCAL_MEM_FENCE);
#endif
  }
 private:
  tile_barrier() restrict(amp) {}
  template<int D0, int D1, int D2>
  friend class tiled_index;
};

template <typename T, int N> class array;
template <typename T, int N> class array_view;

// forward decls
template <int D0, int D1=0, int D2=0> class tiled_extent;

template <int N>
class extent {
public:
    static const int rank = N;
    typedef int value_type;

    extent() restrict(amp,cpu) : base_() {
      static_assert(N > 0, "Dimensionality must be positive");
    };
    extent(const extent& other) restrict(amp,cpu)
        : base_(other.base_) {}
    template <typename ..._Tp>
        explicit extent(_Tp ... __t) restrict(amp,cpu)
        : base_(__t...) {
      static_assert(sizeof...(__t) <= 3, "Can only supply at most 3 individual coordinates in the constructor");
      static_assert(sizeof...(__t) == N, "rank should be consistency");
    }
    explicit extent(int component) restrict(amp,cpu)
        : base_(component) {}
    explicit extent(int components[]) restrict(amp,cpu)
        : base_(components) {}
    explicit extent(const int components[]) restrict(amp,cpu)
        : base_(components) {}
    template <int D0, int D1, int D2>
        explicit extent(const tiled_extent<D0, D1, D2>& other) restrict(amp,cpu)
            : base_(other.base_) {}

    extent& operator=(const extent& other) restrict(amp,cpu) {
        base_.operator=(other.base_);
        return *this;
    }

    int operator[] (unsigned int c) const restrict(amp,cpu) {
        return base_[c];
    }
    int& operator[] (unsigned int c) restrict(amp,cpu) {
        return base_[c];
    }

    bool operator==(const extent& other) const restrict(amp,cpu) {
        return index_helper<N, extent<N> >::equal(*this, other);
    }
    bool operator!=(const extent& other) const restrict(amp,cpu) {
        return !(*this == other);
    }

    unsigned int size() const restrict(amp,cpu) {
        return index_helper<N, extent<N>>::count_size(*this);
    }
    bool contains(const index<N>& idx) const restrict(amp,cpu) {
        return amp_helper<N, index<N>, extent<N>>::contains(idx, *this);
    }
    template <int D0>
      tiled_extent<D0> tile() const restrict(amp,cpu) {
        static_assert(N == 1, "One-dimensional tile() method only available on extent<1>");
        static_assert(D0 >0, "All tile dimensions must be positive");
        return tiled_extent<D0>(*this);
      }
    template <int D0, int D1>
      tiled_extent<D0, D1> tile() const restrict(amp,cpu) {
        static_assert(N == 2, "Two-dimensional tile() method only available on extent<2>");
        static_assert(D0 >0 && D1 > 0, "All tile dimensions must be positive");
        return tiled_extent<D0, D1>(*this);
      }
    template <int D0, int D1, int D2>
      tiled_extent<D0, D1, D2> tile() const restrict(amp,cpu) {
        static_assert(N == 3, "Three-dimensional tile() method only available on extent<3>");
        static_assert(D0 >0 && D1 > 0 && D2 > 0, "All tile dimensions must be positive");
        return tiled_extent<D0, D1, D2>(*this);
      }

    extent operator+(const index<N>& idx) restrict(amp,cpu) {
        extent __r = *this;
        __r += idx;
        return __r;
    }
    extent operator-(const index<N>& idx) restrict(amp,cpu) {
        extent __r = *this;
        __r -= idx;
        return __r;
    }
    extent& operator+=(const index<N>& idx) restrict(amp,cpu) {
        base_.operator+=(idx.base_);
        return *this;
    }
    extent& operator-=(const index<N>& idx) restrict(amp,cpu) {
        base_.operator-=(idx.base_);
        return *this;
    }
    extent& operator+=(const extent& __r) restrict(amp,cpu) {
        base_.operator+=(__r.base_);
        return *this;
    }
    extent& operator-=(const extent& __r) restrict(amp,cpu) {
        base_.operator-=(__r.base_);
        return *this;
    }
    extent& operator*=(const extent& __r) restrict(amp,cpu) {
        base_.operator*=(__r.base_);
        return *this;
    }
    extent& operator/=(const extent& __r) restrict(amp,cpu) {
        base_.operator/=(__r.base_);
        return *this;
    }
    extent& operator%=(const extent& __r) restrict(amp,cpu) {
        base_.operator%=(__r.base_);
        return *this;
    }
    extent& operator+=(int __r) restrict(amp,cpu) {
        base_.operator+=(__r);
        return *this;
    }
    extent& operator-=(int __r) restrict(amp,cpu) {
        base_.operator-=(__r);
        return *this;
    }
    extent& operator*=(int __r) restrict(amp,cpu) {
        base_.operator*=(__r);
        return *this;
    }
    extent& operator/=(int __r) restrict(amp,cpu) {
        base_.operator/=(__r);
        return *this;
    }
    extent& operator%=(int __r) restrict(amp,cpu) {
        base_.operator%=(__r);
        return *this;
    }
    extent& operator++() restrict(amp,cpu) {
        base_.operator+=(1);
        return *this;
    }
    extent operator++(int) restrict(amp,cpu) {
        extent ret = *this;
        base_.operator+=(1);
        return ret;
    }
    extent& operator--() restrict(amp,cpu) {
        base_.operator-=(1);
        return *this;
    }
    extent operator--(int) restrict(amp,cpu) {
        extent ret = *this;
        base_.operator-=(1);
        return ret;
    }
private:
    typedef index_impl<typename __make_indices<N>::type> base;
    base base_;
    template <int K, typename Q> friend struct index_helper;
    template <int K, typename Q1, typename Q2> friend struct amp_helper;
};


// C++AMP LPM 4.4.1

template <int D0, int D1=0, int D2=0>
class tiled_index {
 public:
  static const int rank = 3;
  const index<3> global;
  const index<3> local;
  const index<3> tile;
  const index<3> tile_origin;
  const tile_barrier barrier;
  tiled_index(const index<3>& g) restrict(amp, cpu):global(g){}
  tiled_index(const tiled_index<D0, D1, D2>& o) restrict(amp, cpu):
    global(o.global), local(o.local), tile(o.tile), tile_origin(o.tile_origin), barrier(o.barrier) {}
  operator const index<3>() const restrict(amp,cpu) {
    return global;
  }
  const Concurrency::extent<3> tile_extent;
  Concurrency::extent<3> get_tile_extent() const restrict(amp, cpu) {
    return tile_extent;
  }
  static const int tile_dim0 = D0;
  static const int tile_dim1 = D1;
  static const int tile_dim2 = D2;
 private:
  //CLAMP
  __attribute__((annotate("__cxxamp_opencl_index")))
  __attribute__((always_inline)) tiled_index() restrict(amp)
#ifdef __GPU__
  : global(index<3>(get_global_id(2), get_global_id(1), get_global_id(0))),
    local(index<3>(get_local_id(2), get_local_id(1), get_local_id(0))),
    tile(index<3>(get_group_id(2), get_group_id(1), get_group_id(0))),
    tile_origin(index<3>(get_global_id(2)-get_local_id(2),
                         get_global_id(1)-get_local_id(1),
                         get_global_id(0)-get_local_id(0))),
    tile_extent(D0, D1, D2)
#endif // __GPU__
  {}
  template<int D0_, int D1_, int D2_, typename K>
  friend void parallel_for_each(tiled_extent<D0_, D1_, D2_>, const K&);
};
template <int N> class extent;
template <int D0>
class tiled_index<D0, 0, 0> {
 public:
  const index<1> global;
  const index<1> local;
  const index<1> tile;
  const index<1> tile_origin;
  const tile_barrier barrier;
  tiled_index(const index<1>& g) restrict(amp, cpu):global(g){}
  tiled_index(const tiled_index<D0>& o) restrict(amp, cpu):
    global(o.global), local(o.local), tile(o.tile), tile_origin(o.tile_origin), barrier(o.barrier) {}
  operator const index<1>() const restrict(amp,cpu) {
    return global;
  }
  const Concurrency::extent<1> tile_extent;
  Concurrency::extent<1> get_tile_extent() const restrict(amp, cpu) {
    return tile_extent;
  }
  static const int tile_dim0 = D0;
 private:
  //CLAMP
  __attribute__((annotate("__cxxamp_opencl_index")))
  __attribute__((always_inline)) tiled_index() restrict(amp)
#ifdef __GPU__
  : global(index<1>(get_global_id(0))),
    local(index<1>(get_local_id(0))),
    tile(index<1>(get_group_id(0))),
    tile_origin(index<1>(get_global_id(0)-get_local_id(0))),
    tile_extent(D0)
#endif // __GPU__
  {}
  template<int D, typename K>
  friend void parallel_for_each(tiled_extent<D>, const K&);
};

template <int D0, int D1>
class tiled_index<D0, D1, 0> {
 public:
  const index<2> global;
  const index<2> local;
  const index<2> tile;
  const index<2> tile_origin;
  const tile_barrier barrier;
  tiled_index(const index<2>& g) restrict(amp, cpu):global(g){}
  tiled_index(const tiled_index<D0, D1>& o) restrict(amp, cpu):
    global(o.global), local(o.local), tile(o.tile), tile_origin(o.tile_origin), barrier(o.barrier) {}
  operator const index<2>() const restrict(amp,cpu) {
    return global;
  }
  const Concurrency::extent<2> tile_extent;
  Concurrency::extent<2> get_tile_extent() const restrict(amp, cpu) {
    return tile_extent;
  }
  static const int tile_dim0 = D0;
  static const int tile_dim1 = D1;
 private:
  //CLAMP
  __attribute__((annotate("__cxxamp_opencl_index")))
  __attribute__((always_inline)) tiled_index() restrict(amp)
#ifdef __GPU__
  : global(index<2>(get_global_id(1), get_global_id(0))),
    local(index<2>(get_local_id(1), get_local_id(0))),
    tile(index<2>(get_group_id(1), get_group_id(0))),
    tile_origin(index<2>(get_global_id(1)-get_local_id(1),
                         get_global_id(0)-get_local_id(0))),
    tile_extent(D0, D1)
#endif // __GPU__
  {}
  template<int D0_, int D1_, typename K>
  friend void parallel_for_each(tiled_extent<D0_, D1_>, const K&);
};



template <int D0, int D1/*=0*/, int D2/*=0*/>
class tiled_extent : public extent<3>
{
public:
  static_assert(D0 > 0, "Tile size must be positive");
  static_assert(D1 > 0, "Tile size must be positive");
  static_assert(D2 > 0, "Tile size must be positive");
  static const int rank = 3;
  tiled_extent() restrict(amp,cpu) { }
  tiled_extent(const tiled_extent& other) restrict(amp,cpu): extent(other[0], other[1], other[2]) {}
  tiled_extent(const extent<3>& ext) restrict(amp,cpu): extent(ext) {}
  tiled_extent& operator=(const tiled_extent& other) restrict(amp,cpu);
  tiled_extent pad() const restrict(amp,cpu) {
    tiled_extent padded(*this);
    padded[0] = (padded[0] <= D0) ? D0 : (((padded[0] + D0 - 1) / D0) * D0);
    padded[1] = (padded[1] <= D1) ? D1 : (((padded[1] + D1 - 1) / D1) * D1);
    padded[2] = (padded[2] <= D2) ? D2 : (((padded[2] + D2 - 1) / D2) * D2);
    return padded;
  }
  tiled_extent truncate() const restrict(amp,cpu) {
    tiled_extent trunc(*this);
    trunc[0] = (trunc[0]/D0) * D0;
    trunc[1] = (trunc[1]/D1) * D1;
    trunc[2] = (trunc[2]/D2) * D2;
    return trunc;
  }

  // __declspec(property(get)) extent<3> tile_extent;
  extent<3> get_tile_extent() const;
  static const int tile_dim0 = D0;
  static const int tile_dim1 = D1;
  static const int tile_dim2 = D2;
  friend bool operator==(const tiled_extent& lhs, const tiled_extent& rhs) restrict(amp,cpu);
  friend bool operator!=(const tiled_extent& lhs, const tiled_extent& rhs) restrict(amp,cpu);
};

template <int D0, int D1>
class tiled_extent<D0,D1,0> : public extent<2>
{
public:
  static_assert(D0 > 0, "Tile size must be positive");
  static_assert(D1 > 0, "Tile size must be positive");
  static const int rank = 2;
  tiled_extent() restrict(amp,cpu) { }
  tiled_extent(const tiled_extent& other) restrict(amp,cpu):extent(other[0], other[1]) {}
  tiled_extent(const extent<2>& ext) restrict(amp,cpu):extent(ext) {}
  tiled_extent& operator=(const tiled_extent& other) restrict(amp,cpu);
  tiled_extent pad() const restrict(amp,cpu) {
    tiled_extent padded(*this);
    padded[0] = (padded[0] <= D0) ? D0 : (((padded[0] + D0 - 1) / D0) * D0);
    padded[1] = (padded[1] <= D1) ? D1 : (((padded[1] + D1 - 1) / D1) * D1);
    return padded;
  }
  tiled_extent truncate() const restrict(amp,cpu) {
    tiled_extent trunc(*this);
    trunc[0] = (trunc[0]/D0) * D0;
    trunc[1] = (trunc[1]/D1) * D1;
    return trunc;
  }
  // __declspec(property(get)) extent<2> tile_extent;
  extent<2> get_tile_extent() const;
  static const int tile_dim0 = D0;
  static const int tile_dim1 = D1;
  friend bool operator==(const tiled_extent& lhs, const tiled_extent& rhs) restrict(amp,cpu);
  friend bool operator!=(const tiled_extent& lhs, const tiled_extent& rhs) restrict(amp,cpu);
};


template <int D0>
class tiled_extent<D0,0,0> : public extent<1>
{
public:
  static_assert(D0 > 0, "Tile size must be positive");
  static const int rank = 1;
  tiled_extent() restrict(amp,cpu) { }
  tiled_extent(const tiled_extent& other) restrict(amp,cpu):
    extent(other[0]) {}
  tiled_extent(const extent<1>& ext) restrict(amp,cpu):extent(ext) {}
  tiled_extent& operator=(const tiled_extent& other) restrict(amp,cpu);
  tiled_extent pad() const restrict(amp,cpu) {
    tiled_extent padded(*this);
    padded[0] = (padded[0] <= D0) ? D0 : (((padded[0] + D0 - 1) / D0) * D0);
    return padded;
  }
  tiled_extent truncate() const restrict(amp,cpu) {
    tiled_extent trunc(*this);
    trunc[0] = (trunc[0]/D0) * D0;
    return trunc;
  }
  // __declspec(property(get)) extent<1> tile_extent;
  extent<1> get_tile_extent() const;
  static const int tile_dim0 = D0;
  friend bool operator==(const tiled_extent& lhs, const tiled_extent& rhs) restrict(amp,cpu);
  friend bool operator!=(const tiled_extent& lhs, const tiled_extent& rhs) restrict(amp,cpu);
};


#define __global
#ifdef CXXAMP_ENABLE_HSA_OKRA
//include okra-specific files here
} //namespace Concurrency
#include "okra_manage.h"
namespace Concurrency {
#else
#include "gmac_manage.h"
#endif
template <typename T, int N>
struct projection_helper
{
    // array_view<T,N>, where N>1
    //    array_view<T,N-1> operator[](int i) const restrict(amp,cpu)
    static_assert(N > 1, "projection_helper is only supported on array_view with a rank of 2 or higher");
    typedef array_view<T, N - 1> result_type;
    static result_type project(array_view<T, N>& now, int stride) restrict(amp,cpu) {
        int ext[N - 1], i, idx[N - 1], ext_o[N - 1];
        for (i = N - 1; i > 0; --i) {
            ext_o[i - 1] = now.extent[i];
            ext[i - 1] = now.extent_base[i];
            idx[i - 1] = now.index_base[i];
    }
        stride += now.index_base[0];
        Concurrency::extent<N - 1> ext_now(ext_o);
        Concurrency::extent<N - 1> ext_base(ext);
        Concurrency::index<N - 1> idx_base(idx);
        return result_type (ext_now, ext_base, idx_base, now.cache,
                                now.p_, now.offset + ext_base.size() * stride);
    }
    static result_type project(const array_view<T, N>& now, int stride) restrict(amp,cpu) {
        int ext[N - 1], i, idx[N - 1], ext_o[N - 1];
        for (i = N - 1; i > 0; --i) {
            ext_o[i - 1] = now.extent[i];
            ext[i - 1] = now.extent_base[i];
            idx[i - 1] = now.index_base[i];
        }
        stride += now.index_base[0];
        Concurrency::extent<N - 1> ext_now(ext_o);
        Concurrency::extent<N - 1> ext_base(ext);
        Concurrency::index<N - 1> idx_base(idx);
        return result_type (ext_now, ext_base, idx_base, now.cache,
                                now.p_, now.offset + ext_base.size() * stride);
    }
};
template <typename T>
struct projection_helper<T, 1>
{
    // array_view<T,1>
    //      T& operator[](int i) const restrict(amp,cpu);
    typedef __global T& result_type;
    static result_type project(array_view<T, 1>& now, int i) restrict(amp,cpu) {
        __global T *ptr = reinterpret_cast<__global T *>(now.cache.get() + i + now.offset + now.index_base[0]);
        return *ptr;
    }
    static result_type project(const array_view<T, 1>& now, int i) restrict(amp,cpu) {
        __global T *ptr = reinterpret_cast<__global T *>(now.cache.get() + i + now.offset + now.index_base[0]);
        return *ptr;
    }
};
template <typename T, int N>
struct projection_helper<const T, N>
{
    // array_view<T,N>, where N>1
    //    array_view<const T,N-1> operator[](int i) const restrict(amp,cpu);
    static_assert(N > 1, "projection_helper is only supported on array_view with a rank of 2 or higher");
    typedef array_view<const T, N - 1> const_result_type;
    static const_result_type project(array_view<const T, N>& now, int stride) restrict(amp,cpu) {
        int ext[N - 1], i, idx[N - 1], ext_o[N - 1];
        for (i = N - 1; i > 0; --i) {
            ext_o[i - 1] = now.extent[i];
            ext[i - 1] = now.extent_base[i];
            idx[i - 1] = now.index_base[i];
        }
        stride += now.index_base[0];
        Concurrency::extent<N - 1> ext_now(ext_o);
        Concurrency::extent<N - 1> ext_base(ext);
        Concurrency::index<N - 1> idx_base(idx);
        return const_result_type (ext_now, ext_base, idx_base, now.cache,
                                now.p_, now.offset + ext_base.size() * stride);
    }
    static const_result_type project(const array_view<const T, N>& now, int stride) restrict(amp,cpu) {
        int ext[N - 1], i, idx[N - 1], ext_o[N - 1];
        for (i = N - 1; i > 0; --i) {
            ext_o[i - 1] = now.extent[i];
            ext[i - 1] = now.extent_base[i];
            idx[i - 1] = now.index_base[i];
        }
        stride += now.index_base[0];
        Concurrency::extent<N - 1> ext_now(ext_o);
        Concurrency::extent<N - 1> ext_base(ext);
        Concurrency::index<N - 1> idx_base(idx);
        return const_result_type (ext_now, ext_base, idx_base, now.cache,
                                now.p_, now.offset + ext_base.size() * stride);
    }
};
template <typename T>
struct projection_helper<const T, 1>
{
    // array_view<const T,1>
    //      const T& operator[](int i) const restrict(amp,cpu);
    typedef __global const T& const_result_type;
    static const_result_type project(array_view<const T, 1>& now, int i) restrict(amp,cpu) {
        __global const T *ptr = reinterpret_cast<__global const T *>(now.cache.get() + i + now.offset + now.index_base[0]);
        return *ptr;
    }
    static const_result_type project(const array_view<const T, 1>& now, int i) restrict(amp,cpu) {
        __global const T *ptr = reinterpret_cast<__global const T *>(now.cache.get() + i + now.offset + now.index_base[0]);
        return *ptr;
    }
};
template <typename T, int N>
struct array_projection_helper
{
    // array<T,N>, where N>1
    //     array_view<T,N-1> operator[](int i0) restrict(amp,cpu);
    //     array_view<const T,N-1> operator[](int i0) const restrict(amp,cpu);
    static_assert(N > 1, "projection_helper is only supported on array with a rank of 2 or higher");
    typedef array_view<T, N - 1> result_type;
    typedef array_view<const T, N - 1> const_result_type;
    static result_type project(array<T, N>& now, int stride) restrict(amp,cpu) {
#ifndef __GPU__
        if( stride < 0)
          throw runtime_exception("errorMsg_throw", 0);
#endif
        int comp[N - 1], i;
        for (i = N - 1; i > 0; --i)
            comp[i - 1] = now.extent[i];
        Concurrency::extent<N - 1> ext(comp);
        int offset = ext.size() * stride;
#ifndef __GPU__
        if( offset >= now.extent.size())
          throw runtime_exception("errorMsg_throw", 0);
#endif
        return result_type(ext, ext, index<N - 1>(), now.m_device, now.data(), offset);
    }
    static const_result_type project(const array<T, N>& now, int stride) restrict(amp,cpu) {
        int comp[N - 1], i;
        for (i = N - 1; i > 0; --i)
            comp[i - 1] = now.extent[i];
        Concurrency::extent<N - 1> ext(comp);
        int offset = ext.size() * stride;
        return const_result_type(ext, ext, index<N - 1>(), now.m_device, now.data(), offset);
    }
};
template <typename T>
struct array_projection_helper<T, 1>
{
    // array<T,1>
    //    T& operator[](int i0) restrict(amp,cpu);
    //    const T& operator[](int i0) const restrict(amp,cpu);
    typedef __global T& result_type;
    typedef __global const T& const_result_type;
    static result_type project(array<T, 1>& now, int i) restrict(amp,cpu) {
        __global T *ptr = reinterpret_cast<__global T *>(now.m_device.get() + i);
        return *ptr;
    }
    static const_result_type project(const array<T, 1>& now, int i) restrict(amp,cpu) {
        __global const T *ptr = reinterpret_cast<__global const T *>(now.m_device.get() + i);
        return *ptr;
    }
};

template <typename T, int N = 1>
class array_helper {
public:
  __attribute__((annotate("user_deserialize")))
  array_helper() restrict(cpu, amp) {}

  void setArray(array<T, N>* arr) restrict(cpu) { m_arr = arr; }

  __attribute__((annotate("serialize")))
  void __cxxamp_serialize(Serialize& s) const {
    array<T, N>* p_arr = (array<T, N>*)m_arr;
    if (p_arr && p_arr->pav && p_arr->pav->get_accelerator() == accelerator(accelerator::cpu_accelerator)) {
      throw runtime_exception(__errorMsg_UnsupportedAccelerator, E_FAIL);
    }    
  }
private:
  void* m_arr;
};

// ------------------------------------------------------------------------

template <typename T, int N = 1>
class array {
<<<<<<< HEAD
  static_assert(!std::is_const<T>::value, "array<const T> is not supported");
=======
  static_assert(0 == (sizeof(T) % sizeof(int)), "only value types whose size is a multiple of the size of an integer are allowed in array");
>>>>>>> 71a9b4eb
public:
#ifdef __GPU__
  typedef _data<T> gmac_buffer_t;
#else
  typedef _data_host<T> gmac_buffer_t;
#endif
  typedef array_helper<T, N> array_helper_t;

  static const int rank = N;
  typedef T value_type;
  array() = delete;

  explicit array(const Concurrency::extent<N>& ext);
  explicit array(int e0);
  explicit array(int e0, int e1);
  explicit array(int e0, int e1, int e2);


  array(const Concurrency::extent<N>& ext, accelerator_view av,
        access_type cpu_access_type = access_type_auto);
  array(int e0, accelerator_view av,
        access_type cpu_access_type = access_type_auto);
  array(int e0, int e1, accelerator_view av,
        access_type cpu_access_type = access_type_auto);
  array(int e0, int e1, int e2, accelerator_view av,
        access_type cpu_access_type = access_type_auto);


  array(const Concurrency::extent<N>& extent, accelerator_view av, accelerator_view associated_av);
  array(int e0, accelerator_view av, accelerator_view associated_av);
  array(int e0, int e1, accelerator_view av, accelerator_view associated_av); //staging
  array(int e0, int e1, int e2, accelerator_view av, accelerator_view associated_av); //staging


  template <typename InputIter>
      array(const Concurrency::extent<N>& ext, InputIter srcBegin);
  template <typename InputIter>
      array(const Concurrency::extent<N>& ext, InputIter srcBegin, InputIter srcEnd);
  template <typename InputIter>
      array(int e0, InputIter srcBegin);
  template <typename InputIter>
      array(int e0, InputIter srcBegin, InputIter srcEnd);
  template <typename InputIter>
      array(int e0, int e1, InputIter srcBegin);
  template <typename InputIter>
      array(int e0, int e1, InputIter srcBegin, InputIter srcEnd);
  template <typename InputIter>
      array(int e0, int e1, int e2, InputIter srcBegin);
  template <typename InputIter>
      array(int e0, int e1, int e2, InputIter srcBegin, InputIter srcEnd);


  template <typename InputIter>
      array(const Concurrency::extent<N>& ext, InputIter srcBegin, accelerator_view av,
            access_type cpu_access_type = access_type_auto);
  template <typename InputIter>
      array(const Concurrency::extent<N>& ext, InputIter srcBegin, InputIter srcEnd,
            accelerator_view av, access_type cpu_access_type = access_type_auto);
  template <typename InputIter>
      array(int e0, InputIter srcBegin, accelerator_view av,
            access_type cpu_access_type = access_type_auto);
  template <typename InputIter>
      array(int e0, InputIter srcBegin, InputIter srcEnd,
            accelerator_view av, access_type cpu_access_type = access_type_auto);
  template <typename InputIter>
      array(int e0, int e1, InputIter srcBegin, accelerator_view av,
            access_type cpu_access_type = access_type_auto);
  template <typename InputIter>
      array(int e0, int e1, InputIter srcBegin, InputIter srcEnd,
            accelerator_view av, access_type cpu_access_type = access_type_auto);
  template <typename InputIter>
      array(int e0, int e1, int e2, InputIter srcBegin, accelerator_view av,
            access_type cpu_access_type = access_type_auto);
  template <typename InputIter>
      array(int e0, int e1, int e2, InputIter srcBegin, InputIter srcEnd,
            accelerator_view av, access_type cpu_access_type = access_type_auto);


  template <typename InputIter>
      array(const Concurrency::extent<N>& ext, InputIter srcBegin,
            accelerator_view av, accelerator_view associated_av);
  template <typename InputIter>
      array(const Concurrency::extent<N>& ext, InputIter srcBegin, InputIter srcEnd,
            accelerator_view av, accelerator_view associated_av);
  template <typename InputIter>
      array(int e0, InputIter srcBegin,
            accelerator_view av, accelerator_view associated_av);
  template <typename InputIter>
      array(int e0, InputIter srcBegin, InputIter srcEnd,
            accelerator_view av, accelerator_view associated_av);
  template <typename InputIter>
      array(int e0, int e1, InputIter srcBegin,
            accelerator_view av, accelerator_view associated_av);
  template <typename InputIter>
      array(int e0, int e1, InputIter srcBegin, InputIter srcEnd,
            accelerator_view av, accelerator_view associated_av);
  template <typename InputIter>
      array(int e0, int e1, int e2, InputIter srcBegin,
            accelerator_view av, accelerator_view associated_av);
  template <typename InputIter>
      array(int e0, int e1, int e2, InputIter srcBegin, InputIter srcEnd,
            accelerator_view av, accelerator_view associated_av);


  explicit array(const array_view<const T, N>& src) : array(src.extent) {
      memmove(const_cast<void*>(reinterpret_cast<const void*>(m_device.get())),
      reinterpret_cast<const void*>(src.cache.get()), extent.size() * sizeof(T));
  }


  array(const array_view<const T, N>& src, accelerator_view av,
        access_type cpu_access_type = access_type_auto);
  array(const array_view<const T, N>& src, accelerator_view av,
        accelerator_view associated_av);


  array(const array& other);
  array(array&& other);

  array& operator=(const array& other) {
    if(this != &other) {
      extent = other.extent;
      this->cpu_access_type = other.cpu_access_type;
#ifndef __GPU__
      this->initialize();
#endif
      copy(other, *this);
    }
    return *this;
  }
  array& operator=(array&& other) {
    if(this != &other) {
      extent = other.extent;
      this->cpu_access_type = other.cpu_access_type;
      other.m_device = nullptr;
      copy(other, *this);
    }
    return *this;
  }
  array& operator=(const array_view<T,N>& src) {
    extent = src.get_extent();
#ifndef __GPU__
    this->initialize();
#endif
    src.copy_to(*this);

    return *this;
  }

  void copy_to(array& dest) const {
#ifndef __GPU__
      for(int i = 0 ; i < N ; i++)
      {
        if(dest.extent[i] < this->extent[i] )
          throw runtime_exception("errorMsg_throw", 0);
      }
#endif
      copy(*this, dest);
  }

  void copy_to(const array_view<T,N>& dest) const {
      copy(*this, dest);
  }

  Concurrency::extent<N> get_extent() const restrict(amp,cpu) {
      return extent;
  }


  accelerator_view get_accelerator_view() const {return *pav;}
  accelerator_view get_associated_accelerator_view() const {return *paav;}
  access_type get_cpu_access_type() const {return cpu_access_type;}

  __global T& operator[](const index<N>& idx) restrict(amp,cpu) {
#ifndef __GPU__
      if(pav && (pav->get_accelerator() == accelerator(accelerator::gpu_accelerator))) {
          throw runtime_exception("The array is not accessible on CPU.", 0);
      }
#endif
      __global T *ptr = reinterpret_cast<__global T*>(m_device.get());
      return ptr[amp_helper<N, index<N>, Concurrency::extent<N> >::flatten(idx, extent)];
  }
  __global const T& operator[](const index<N>& idx) const restrict(amp,cpu) {
#ifndef __GPU__
      if(pav && (pav->get_accelerator() == accelerator(accelerator::gpu_accelerator))) {
          throw runtime_exception("The array is not accessible on CPU.", 0);
      }
#endif
      __global T *ptr = reinterpret_cast<__global T*>(m_device.get());
      return ptr[amp_helper<N, index<N>, Concurrency::extent<N> >::flatten(idx, extent)];
  }

  typename array_projection_helper<T, N>::result_type
      operator[] (int i) restrict(amp,cpu) {
          return array_projection_helper<T, N>::project(*this, i);
      }
  typename array_projection_helper<T, N>::const_result_type
      operator[] (int i) const restrict(amp,cpu) {
          return array_projection_helper<T, N>::project(*this, i);
      }

  __global T& operator()(const index<N>& idx) restrict(amp,cpu) {
    return (*this)[idx];
  }
  __global const T& operator()(const index<N>& idx) const restrict(amp,cpu) {
    return (*this)[idx];
  }
  typename array_projection_helper<T, N>::result_type
      operator()(int i0) restrict(amp,cpu) {
          return (*this)[i0];
  }
  typename array_projection_helper<T, N>::const_result_type
      operator()(int i0) const restrict(amp,cpu) {
          return (*this)[i0];
  }
  // Duplicated codes
  #if 0
  __global const T& operator()(int i0) const restrict(amp,cpu) {
      return (*this)[i0];
  }
  #endif
  __global T& operator()(int i0, int i1) restrict(amp,cpu) {
      return (*this)[index<2>(i0, i1)];
  }
  __global const T& operator()(int i0, int i1) const restrict(amp,cpu) {
      return (*this)[index<2>(i0, i1)];
  }
  __global T& operator()(int i0, int i1, int i2) restrict(amp,cpu) {
      return (*this)[index<3>(i0, i1, i2)];
  }
  __global const T& operator()(int i0, int i1, int i2) const restrict(amp,cpu) {
      return (*this)[index<3>(i0, i1, i2)];
  }

  array_view<T, N> section(const Concurrency::index<N>& idx, const Concurrency::extent<N>& ext) restrict(amp,cpu) {
#ifndef __GPU__
      if(  !amp_helper<N, index<N>, Concurrency::extent<N>>::contains(idx,  ext ,this->extent) )
        throw runtime_exception("errorMsg_throw", 0);
#endif
      array_view<T, N> av(*this);
      return av.section(idx, ext);
  }
  array_view<const T, N> section(const Concurrency::index<N>& idx, const Concurrency::extent<N>& ext) const restrict(amp,cpu) {
      array_view<const T, N> av(*this);
      return av.section(idx, ext);
  }
  array_view<T, N> section(const index<N>& idx) restrict(amp,cpu) {
#ifndef __GPU__
      if(  !amp_helper<N, index<N>, Concurrency::extent<N>>::contains(idx, this->extent ) )
        throw runtime_exception("errorMsg_throw", 0);
#endif
      array_view<T, N> av(*this);
      return av.section(idx);
  }
  array_view<const T, N> section(const index<N>& idx) const restrict(amp,cpu) {
      array_view<const T, N> av(*this);
      return av.section(idx);
  }
  array_view<T,N> section(const extent<N>& ext) restrict(amp,cpu) {
      array_view<T, N> av(*this);
      return av.section(ext);
  }
  array_view<const T,N> section(const extent<N>& ext) const restrict(amp,cpu) {
      array_view<const T, N> av(*this);
      return av.section(ext);
  }

  array_view<T, 1> section(int i0, int e0) restrict(amp,cpu) {
      static_assert(N == 1, "Rank must be 1");
      return section(Concurrency::index<1>(i0), Concurrency::extent<1>(e0));
  }
  array_view<const T, 1> section(int i0, int e0) const restrict(amp,cpu) {
      static_assert(N == 1, "Rank must be 1");
      return section(Concurrency::index<1>(i0), Concurrency::extent<1>(e0));
  }
  array_view<T, 2> section(int i0, int i1, int e0, int e1) const restrict(amp,cpu) {
      static_assert(N == 2, "Rank must be 2");
      return section(Concurrency::index<2>(i0, i1), Concurrency::extent<2>(e0, e1));
  }
  array_view<T, 2> section(int i0, int i1, int e0, int e1) restrict(amp,cpu) {
      static_assert(N == 2, "Rank must be 2");
      return section(Concurrency::index<2>(i0, i1), Concurrency::extent<2>(e0, e1));
  }
  array_view<T, 3> section(int i0, int i1, int i2, int e0, int e1, int e2) restrict(amp,cpu) {
      static_assert(N == 3, "Rank must be 3");
      return section(Concurrency::index<3>(i0, i1, i2), Concurrency::extent<3>(e0, e1, e2));
  }
  array_view<const T, 3> section(int i0, int i1, int i2, int e0, int e1, int e2) const restrict(amp,cpu) {
      static_assert(N == 3, "Rank must be 3");
      return section(Concurrency::index<3>(i0, i1, i2), Concurrency::extent<3>(e0, e1, e2));
  }

  template <typename ElementType>
    array_view<ElementType, 1> reinterpret_as() restrict(amp,cpu) {
#ifndef __GPU__
          static_assert( ! (std::is_pointer<ElementType>::value ),"can't use pointer in the kernel");
          static_assert( ! (std::is_same<ElementType,short>::value ),"can't use short in the kernel");
#endif
        int size = extent.size() * sizeof(T) / sizeof(ElementType);
#ifndef __GPU__
        if( (extent.size() * sizeof(T)) % sizeof(ElementType))
          throw runtime_exception("errorMsg_throw", 0);
#endif
        array_view<ElementType, 1> av(Concurrency::extent<1>(size), reinterpret_cast<ElementType*>(m_device.get()));
        return av;
    }
  template <typename ElementType>
    array_view<const ElementType, 1> reinterpret_as() const restrict(amp,cpu) {
#ifndef __GPU__
          static_assert( ! (std::is_pointer<ElementType>::value ),"can't use pointer in the kernel");
          static_assert( ! (std::is_same<ElementType,short>::value ),"can't use short in the kernel");
#endif
        int size = extent.size() * sizeof(T) / sizeof(ElementType);
        array_view<const ElementType, 1> av(Concurrency::extent<1>(size), reinterpret_cast<const ElementType*>(m_device.get()));
        return av;
    }
  template <int K> array_view<T, K>
      view_as(const Concurrency::extent<K>& viewExtent) restrict(amp,cpu) {
#ifndef __GPU__
    if( viewExtent.size() > extent.size())
      throw runtime_exception("errorMsg_throw", 0);
#endif
          array_view<T, 1> av(Concurrency::extent<1>(viewExtent.size()), data());
          return av.view_as(viewExtent);
      }
  template <int K> array_view<const T, K>
      view_as(const Concurrency::extent<K>& viewExtent) const restrict(amp,cpu) {
#ifndef __GPU__
    if( viewExtent.size() > extent.size())
      throw runtime_exception("errorMsg_throw", 0);
#endif
          const array_view<T, 1> av(Concurrency::extent<1>(viewExtent.size()), data());
          return av.view_as(viewExtent);
      }

  operator std::vector<T>() const {
      T *begin = reinterpret_cast<T*>(m_device.get()),
        *end = reinterpret_cast<T*>(m_device.get() + extent.size());
      return std::vector<T>(begin, end);
  }

  T* data() const restrict(amp,cpu) {
#ifndef __GPU__
    // TODO: If array's buffer is inaccessible on CPU, host pointer to that buffer must be NULL
    if(cpu_access_type == access_type_none) {
      //return reinterpret_cast<T*>(NULL);
    }      
#endif
    return reinterpret_cast<T*>(m_device.get());
  }
  ~array() { // For GMAC
    m_device.reset();
    if(pav) delete pav;
    if(paav) delete paav;
  }


  const gmac_buffer_t& internal() const restrict(amp,cpu) { return m_device; }
  Concurrency::extent<N> extent;
private:
  template <int K, typename Q> friend struct index_helper;
  template <int K, typename Q1, typename Q2> friend struct amp_helper;
  template <typename K, int Q> friend struct projection_helper;
  template <typename K, int Q> friend struct array_projection_helper;
  template <typename K, int Q> friend class array_helper;
  gmac_buffer_t m_device;
  access_type cpu_access_type;
  array_helper_t m_array_helper;
  __attribute__((cpu)) accelerator_view *pav, *paav;

#ifndef __GPU__
  void initialize() {
      m_device.reset(GMACAllocator<T>().allocate(extent.size()), GMACDeleter<T>());
      m_array_helper.setArray(this);
  }
  template <typename InputIter>
      void initialize(InputIter srcBegin, InputIter srcEnd) {
          initialize();
          std::copy(srcBegin, srcEnd, m_device.get());
      }
#endif
};

template <typename T, int N = 1>
class array_view
{
  static_assert(0 == (sizeof(T) % sizeof(int)), "only value types whose size is a multiple of the size of an integer are allowed in array views");
  typedef typename std::remove_const<T>::type nc_T;
public:
#ifdef __GPU__
  typedef _data<T> gmac_buffer_t;
#else
  typedef _data_host_view<T> gmac_buffer_t;
#endif

  static const int rank = N;
  typedef T value_type;
  array_view() = delete;

  ~array_view() restrict(amp,cpu) {
#ifndef __GPU__
      if (p_ && cache.is_last()) {
          synchronize();
          cache.reset();
      }
#endif
  }

  array_view(array<T, N>& src) restrict(amp,cpu)
      : extent(src.extent), p_(NULL), cache(src.internal()), offset(0),
        index_base(), extent_base(src.extent) {}

  template <typename Container, class = typename std::enable_if<!std::is_array<Container>::value>::type>
      array_view(const Concurrency::extent<N>& extent, Container& src)
      : array_view(extent, src.data()) {}
  template <typename Container, class = typename std::enable_if<!std::is_array<Container>::value>::type>
      array_view(int e0, Container& src)
      : array_view(Concurrency::extent<1>(e0), src)
  { static_assert(N == 1, "Rank must be 1"); }
  template <typename Container, class = typename std::enable_if<!std::is_array<Container>::value>::type>
      array_view(int e0, int e1, Container& src)
      : array_view(Concurrency::extent<2>(e0, e1), src)
  { static_assert(N == 2, "Rank must be 2"); }
  template <typename Container, class = typename std::enable_if<!std::is_array<Container>::value>::type>
      array_view(int e0, int e1, int e2, Container& src)
      : array_view(Concurrency::extent<3>(e0, e1, e2), src)
  { static_assert(N == 3, "Rank must be 3"); }


  array_view(const Concurrency::extent<N>& extent, value_type* src) restrict(amp,cpu);
  array_view(int e0, value_type *src) restrict(amp,cpu)
      : array_view(Concurrency::extent<1>(e0), src)
  { static_assert(N == 1, "Rank must be 1"); }
  array_view(int e0, int e1, value_type *src) restrict(amp,cpu)
      : array_view(Concurrency::extent<2>(e0, e1), src)
  { static_assert(N == 2, "Rank must be 2"); }
  array_view(int e0, int e1, int e2, value_type *src) restrict(amp,cpu)
      : array_view(Concurrency::extent<3>(e0, e1, e2), src)
  { static_assert(N == 3, "Rank must be 3"); }


  explicit array_view(const Concurrency::extent<N>& extent);
  explicit array_view(int e0)
      : array_view(Concurrency::extent<1>(e0))
  { static_assert(N == 1, "Rank must be 1"); }
  explicit array_view(int e0, int e1)
      : array_view(Concurrency::extent<2>(e0, e1))
  { static_assert(N == 2, "Rank must be 2"); }
  explicit array_view(int e0, int e1, int e2)
      : array_view(Concurrency::extent<3>(e0, e1, e2))
  { static_assert(N == 3, "Rank must be 3"); }
  // A read-write array_view cannot be copy constructed from a const array_view
#if 0
  template <class = typename std::enable_if<std::is_const<T>::value>::type>
    array_view(const array_view<nc_T, N>& other) restrict(amp,cpu) : extent(other.extent),
      p_(other.p_), cache(other.cache), offset(other.offset), index_base(other.index_base),
      extent_base(other.extent_base) {}
  template <class = typename std::enable_if<!std::is_const<T>::value>::type>
    array_view(const array_view<const T, N>& other) restrict(amp,cpu) : extent(other.extent),
      p_(const_cast<T*>(other.p_)), cache(other.cache), offset(other.offset), index_base(other.index_base),
      extent_base(other.extent_base) {
      }

  array_view(const array_view<const T, N>& other) restrict(amp,cpu) : extent(other.extent),
    p_(const_cast<T*>(other.p_)), cache(other.cache), offset(other.offset), index_base(other.index_base),
    extent_base(other.extent_base) {
    }
#endif
   array_view(const array_view& other) restrict(amp,cpu) : extent(other.extent),
    p_(other.p_), cache(other.cache), offset(other.offset), index_base(other.index_base),
    extent_base(other.extent_base) {}
  array_view& operator=(const array_view& other) restrict(amp,cpu) {
      if (this != &other) {
          extent = other.extent;
          p_ = other.p_;
          cache = other.cache;
          index_base = other.index_base;
          extent_base = other.extent_base;
          offset = other.offset;
      }
      return *this;
  }
  // These codes are not C++AMP Spec
 #if 0
  array_view& operator=(const array_view<const T,N>& other) restrict(amp,cpu) {
    extent = other.extent;
    p_ = const_cast<T*>(other.p_);
    cache = other.cache;
    index_base = other.index_base;
    extent_base = other.extent_base;
    offset = other.offset;
    return *this;
  }
#endif
  void copy_to(array<T,N>& dest) const {
#ifndef __GPU__
      for(int i= 0 ;i< N;i++)
      {
        if(dest.extent[i] < this->extent[i])
          throw runtime_exception("errorMsg_throw", 0);
      }
#endif
      copy(*this, dest);
  }
  void copy_to(const array_view& dest) const {
      copy(*this, dest);
  }

  extent<N> get_extent() const restrict(amp,cpu) {
      return extent;
  }

  __global T& operator[](const index<N>& idx) const restrict(amp,cpu) {
      __global T *ptr = reinterpret_cast<__global T*>(cache.get() + offset);
      return ptr[amp_helper<N, index<N>, Concurrency::extent<N>>::flatten(idx + index_base, extent_base)];
  }
  template <int D0, int D1=0, int D2=0>
  __global T& operator[](const tiled_index<D0, D1, D2>& idx) const restrict(amp,cpu) {
      __global T *ptr = reinterpret_cast<__global T*>(cache.get() + offset);
      return ptr[amp_helper<N, index<N>, Concurrency::extent<N>>::flatten(idx.global + index_base, extent_base)];
  }

  typename projection_helper<T, N>::result_type
      operator[] (int i) const restrict(amp,cpu) {
          return projection_helper<T, N>::project(*this, i);
      }
  __global T& operator()(const index<N>& idx) const restrict(amp,cpu) {
    return (*this)[idx];
  }
  typename projection_helper<T, N>::result_type
      operator()(int i0) const restrict(amp,cpu) {
          return (*this)[i0];
  }
  __global T& operator()(int i0, int i1) const restrict(amp,cpu) {
      static_assert(N == 2, "T& array_view::operator()(int,int) is only permissible on array_view<T, 2>");
      return (*this)[index<2>(i0, i1)];
  }
  __global T& operator()(int i0, int i1, int i2) const restrict(amp,cpu) {
      static_assert(N == 3, "T& array_view::operator()(int,int, int) is only permissible on array_view<T, 3>");
      return (*this)[index<3>(i0, i1, i2)];
  }

  template <typename ElementType>
      array_view<ElementType, N> reinterpret_as() const restrict(amp,cpu) {
      static_assert(N == 1, "reinterpret_as is only permissible on array views of rank 1");
#ifndef __GPU__
          static_assert( ! (std::is_pointer<ElementType>::value ),"can't use pointer in the kernel");
          static_assert( ! (std::is_same<ElementType,short>::value ),"can't use short in the kernel");
#endif
          int size = extent.size() * sizeof(T) / sizeof(ElementType);
#ifndef __GPU__
          if( (extent.size() * sizeof(T)) % sizeof(ElementType))
            throw runtime_exception("errorMsg_throw", 0);
#endif
#ifndef __GPU__
          array_view<ElementType, 1> av(Concurrency::extent<1>(size),
                                        _data_host_view<ElementType>(cache),
                                        reinterpret_cast<ElementType*>(p_), (offset + index_base[0])* sizeof(T) / sizeof(ElementType));
#else
          array_view<ElementType, 1> av(Concurrency::extent<1>(size),
                                        _data<ElementType>(cache),
                                        reinterpret_cast<ElementType*>(p_), (offset + index_base[0])* sizeof(T) / sizeof(ElementType));
#endif
         return av;
      }

  array_view<T, N> section(const Concurrency::index<N>& idx,
                           const Concurrency::extent<N>& ext) const restrict(amp,cpu) {
#ifndef __GPU__
      if(  !amp_helper<N, index<N>, Concurrency::extent<N>>::contains(idx, ext,this->extent ) )
        throw runtime_exception("errorMsg_throw", 0);
#endif
      array_view<T, N> av(ext, extent_base, idx + index_base, cache, p_, offset);
      return av;
  }
  array_view<T, N> section(const Concurrency::index<N>& idx) const restrict(amp,cpu) {
      Concurrency::extent<N> ext(extent);
      amp_helper<N, Concurrency::index<N>, Concurrency::extent<N>>::minus(idx, ext);
      return section(idx, ext);
  }
  array_view<T, N> section(const Concurrency::extent<N>& ext) const restrict(amp,cpu) {
      Concurrency::index<N> idx;
      return section(idx, ext);
  }
  array_view<T, 1> section(int i0, int e0) const restrict(amp,cpu) {
      static_assert(N == 1, "Rank must be 1");
      return section(Concurrency::index<1>(i0), Concurrency::extent<1>(e0));
  }
  array_view<T, 2> section(int i0, int i1, int e0, int e1) const restrict(amp,cpu) {
      static_assert(N == 2, "Rank must be 2");
      return section(Concurrency::index<2>(i0, i1), Concurrency::extent<2>(e0, e1));
  }
  array_view<T, 3> section(int i0, int i1, int i2, int e0, int e1, int e2) const restrict(amp,cpu) {
      static_assert(N == 3, "Rank must be 3");
      return section(Concurrency::index<3>(i0, i1, i2), Concurrency::extent<3>(e0, e1, e2));
  }

  template <int K>
  array_view<T, K> view_as(Concurrency::extent<K> viewExtent) const restrict(amp,cpu) {
    static_assert(N == 1, "view_as is only permissible on array views of rank 1");
#ifndef __GPU__
    if( viewExtent.size() > extent.size())
      throw runtime_exception("errorMsg_throw", 0);
#endif
    array_view<T, K> av(viewExtent, cache, p_, offset + index_base[0]);
    return av;
  }

  void synchronize() const;
  completion_future synchronize_async() const;
  void refresh() const;
  void discard_data() const {
#ifndef __GPU__
    cache.refresh();
#endif
  }
  // only get data do not synchronize
  __global const T& get_data(int i0) const restrict(amp,cpu) {
    static_assert(N == 1, "Rank must be 1");
    index<1> idx(i0);
    __global T *ptr = reinterpret_cast<__global T*>(cache.get_data() + offset);
    return ptr[amp_helper<N, index<N>, Concurrency::extent<N>>::flatten(idx + index_base, extent_base)];
  }
  T* data() const restrict(amp,cpu) {
    static_assert(N == 1, "data() is only permissible on array views of rank 1");
    return reinterpret_cast<T*>(cache.get() + offset + index_base[0]);
  }

private:
  template <int K, typename Q> friend struct index_helper;
  template <int K, typename Q1, typename Q2> friend struct amp_helper;
  template <typename K, int Q> friend struct projection_helper;
  template <typename K, int Q> friend struct array_projection_helper;
  template <typename Q, int K> friend class array;
  template <typename Q, int K> friend class array_view;

  // used by view_as and reinterpret_as
  array_view(const Concurrency::extent<N>& ext, const gmac_buffer_t& cache,
             T *p, int offset) restrict(amp,cpu)
      : extent(ext), cache(cache), offset(offset), p_(p), extent_base(ext) {}
  // used by section and projection
  array_view(const Concurrency::extent<N>& ext_now,
             const Concurrency::extent<N>& ext_b,
             const Concurrency::index<N>& idx_b,
             const gmac_buffer_t& cache, T *p, int off) restrict(amp,cpu)
      : extent(ext_now), index_base(idx_b), extent_base(ext_b),
      p_(p), cache(cache), offset(off) {}

  __attribute__((cpu)) T *p_;
  gmac_buffer_t cache;
  Concurrency::extent<N> extent;
  Concurrency::extent<N> extent_base;
  Concurrency::index<N> index_base;
  int offset;
};

template <typename T, int N>
class array_view<const T, N>
{
public:
  typedef typename std::remove_const<T>::type nc_T;
  static const int rank = N;
  typedef const T value_type;

#ifdef __GPU__
  typedef _data<T> gmac_buffer_t;
#else
  typedef _data_host_view<T> gmac_buffer_t;
#endif

  array_view() = delete;

  ~array_view() restrict(amp,cpu) {
#ifndef __GPU__
  if (p_ && cache.is_last()) {
    synchronize();
    cache.reset();
  }
#endif
  }

  array_view(const array<T,N>& src) restrict(amp,cpu)
      : extent(src.extent), p_(NULL), cache(src.internal()), offset(0),
        index_base(), extent_base(src.extent) {}
  template <typename Container, class = typename std::enable_if<!std::is_array<Container>::value && !std::is_pointer<Container>::value>::type>
    array_view(const extent<N>& extent, const Container& src)
        : array_view(extent, src.data()) {}
    template <typename Container, class = typename std::enable_if<!std::is_array<Container>::value>::type>
      array_view(int e0, Container& src)
      : array_view(Concurrency::extent<1>(e0), src)
  { static_assert(N == 1, "Rank must be 1"); }
  template <typename Container, class = typename std::enable_if<!std::is_array<Container>::value>::type>
      array_view(int e0, int e1, Container& src)
      : array_view(Concurrency::extent<2>(e0, e1), src)
  { static_assert(N == 2, "Rank must be 2"); }
  template <typename Container, class = typename std::enable_if<!std::is_array<Container>::value>::type>
      array_view(int e0, int e1, int e2, Container& src)
      : array_view(Concurrency::extent<3>(e0, e1, e2), src)
  { static_assert(N == 3, "Rank must be 3"); }

  array_view(const extent<N>& extent, const value_type* src) restrict(amp,cpu);
  array_view(int e0, value_type *src) restrict(amp,cpu)
      : array_view(Concurrency::extent<1>(e0), src)
  { static_assert(N == 1, "Rank must be 1"); }
  array_view(int e0, int e1, value_type *src) restrict(amp,cpu)
      : array_view(Concurrency::extent<2>(e0, e1), src)
  { static_assert(N == 2, "Rank must be 2"); }
  array_view(int e0, int e1, int e2, value_type *src) restrict(amp,cpu)
      : array_view(Concurrency::extent<3>(e0, e1, e2), src)
  { static_assert(N == 3, "Rank must be 3"); }

  array_view(const array_view<T, N>& other) restrict(amp,cpu) : extent(other.extent),
      p_(other.p_), cache(other.cache), offset(other.offset), index_base(other.index_base),
      extent_base(other.extent_base) {}

  array_view(const array_view& other) restrict(amp,cpu) : extent(other.extent),
    p_(other.p_), cache(other.cache), offset(other.offset), index_base(other.index_base),
    extent_base(other.extent_base) {}

  array_view& operator=(const array_view<T,N>& other) restrict(amp,cpu) {
    extent = other.extent;
    p_ = other.p_;
    cache = other.cache;
    index_base = other.index_base;
    extent_base = other.extent_base;
    offset = other.offset;
    return *this;
  }

  array_view& operator=(const array_view& other) restrict(amp,cpu) {
    if (this != &other) {
      extent = other.extent;
      p_ = other.p_;
      cache = other.cache;
      index_base = other.index_base;
      extent_base = other.extent_base;
      offset = other.offset;
    }
    return *this;
  }

  void copy_to(array<T,N>& dest) const {
    copy(*this, dest);
  }

  void copy_to(const array_view<T,N>& dest) const {
    copy(*this, dest);
  }

  extent<N> get_extent() const restrict(amp,cpu) {
    return extent;
  }
  accelerator_view get_source_accelerator_view() const;

  __global const T& operator[](const index<N>& idx) const restrict(amp,cpu) {
    __global T *ptr = reinterpret_cast<__global T*>(cache.get() + offset);
    return ptr[amp_helper<N, index<N>, Concurrency::extent<N>>::flatten(idx + index_base, extent_base)];
  }

  typename projection_helper<const T, N>::const_result_type
      operator[] (int i) const restrict(amp,cpu) {
    return projection_helper<const T, N>::project(*this, i);
  }

  const T& get_ref(const index<N>& idx) const restrict(amp,cpu);

  __global const T& operator()(const index<N>& idx) const restrict(amp,cpu) {
    return (*this)[idx];
  }
  __global const T& operator()(int i0) const restrict(amp,cpu) {
    static_assert(N == 1, "const T& array_view::operator()(int) is only permissible on array_view<T, 1>");
    return (*this)[index<1>(i0)];
  }

  __global const T& operator()(int i0, int i1) const restrict(amp,cpu) {
    static_assert(N == 2, "const T& array_view::operator()(int,int) is only permissible on array_view<T, 2>");
    return (*this)[index<2>(i0, i1)];
  }
  __global const T& operator()(int i0, int i1, int i2) const restrict(amp,cpu) {
    static_assert(N == 3, "const T& array_view::operator()(int,int, int) is only permissible on array_view<T, 3>");
    return (*this)[index<3>(i0, i1, i2)];
  }
/*
  typename projection_helper<const T, N>::result_type
      operator()(int i) const restrict(amp,cpu) {
    return (*this)[idx];
  }
*/
  template <typename ElementType>
    array_view<const ElementType, N> reinterpret_as() const restrict(amp,cpu) {
    static_assert(N == 1, "reinterpret_as is only permissible on array views of rank 1");
#ifndef __GPU__
      static_assert( ! (std::is_pointer<ElementType>::value ),"can't use pointer in the kernel");
      static_assert( ! (std::is_same<ElementType,short>::value ),"can't use short in the kernel");
#endif
      int size = extent.size() * sizeof(T) / sizeof(ElementType);
#ifndef __GPU__
      array_view<const ElementType, 1> av(Concurrency::extent<1>(size),
                                          _data_host_view<ElementType>(cache),
                                          reinterpret_cast<ElementType*>(p_), (offset + index_base[0])* sizeof(T) / sizeof(ElementType));
#else
      array_view<const ElementType, 1> av(Concurrency::extent<1>(size),
                                          _data<ElementType>(cache),
                                          reinterpret_cast<ElementType*>(p_), (offset + index_base[0])* sizeof(T) / sizeof(ElementType));
#endif
      return av;
    }
  array_view<const T, N> section(const Concurrency::index<N>& idx,
                     const Concurrency::extent<N>& ext) const restrict(amp,cpu) {
    array_view<const T, N> av(ext, extent_base, idx + index_base, cache, p_, offset);
    return av;
  }
  array_view<const T, N> section(const Concurrency::index<N>& idx) const restrict(amp,cpu) {
    Concurrency::extent<N> ext(extent);
    amp_helper<N, Concurrency::index<N>, Concurrency::extent<N>>::minus(idx, ext);
    return section(idx, ext);
  }

  array_view<const T, N> section(const Concurrency::extent<N>& ext) const restrict(amp,cpu) {
    Concurrency::index<N> idx;
    return section(idx, ext);
  }
  array_view<const T, 1> section(int i0, int e0) const restrict(amp,cpu) {
    static_assert(N == 1, "Rank must be 1");
    return section(Concurrency::index<1>(i0), Concurrency::extent<1>(e0));
  }
  array_view<const T, 2> section(int i0, int i1, int e0, int e1) const restrict(amp,cpu) {
    static_assert(N == 2, "Rank must be 2");
    return section(Concurrency::index<2>(i0, i1), Concurrency::extent<2>(e0, e1));
  }
  array_view<const T, 3> section(int i0, int i1, int i2, int e0, int e1, int e2) const restrict(amp,cpu) {
    static_assert(N == 3, "Rank must be 3");
    return section(Concurrency::index<3>(i0, i1, i2), Concurrency::extent<3>(e0, e1, e2));
  }

  template <int K>
    array_view<const T, K> view_as(Concurrency::extent<K> viewExtent) const restrict(amp,cpu) {
      static_assert(N == 1, "view_as is only permissible on array views of rank 1");
#ifndef __GPU__
    if( viewExtent.size() > extent.size())
      throw runtime_exception("errorMsg_throw", 0);
#endif
      array_view<const T, K> av(viewExtent, cache, p_, offset + index_base[0]);
      return av;
    }

  void synchronize() const;
  completion_future synchronize_async() const;

  void synchronize_to(const accelerator_view& av) const;
  completion_future synchronize_to_async(const accelerator_view& av) const;

  void refresh() const;
  // only get data do not synchronize
  __global const T& get_data(int i0) const restrict(amp,cpu) {
    static_assert(N == 1, "Rank must be 1");
    index<1> idx(i0);
    __global T *ptr = reinterpret_cast<__global T*>(cache.get_data() + offset);
    return ptr[amp_helper<N, index<N>, Concurrency::extent<N>>::flatten(idx + index_base, extent_base)];
  }
  const T* data() const restrict(amp,cpu) {
    static_assert(N == 1, "data() is only permissible on array views of rank 1");
    return reinterpret_cast<T*>(cache.get() + offset + index_base[0]);
  }
private:
  template <int K, typename Q> friend struct index_helper;
  template <int K, typename Q1, typename Q2> friend struct amp_helper;
  template <typename K, int Q> friend struct projection_helper;
  template <typename K, int Q> friend struct array_projection_helper;
  template <typename Q, int K> friend class array;
  template <typename Q, int K> friend class array_view;

  // used by view_as and reinterpret_as
  array_view(const Concurrency::extent<N>& ext, const gmac_buffer_t& cache,
             value_type *p, int offset) restrict(amp,cpu)
      : extent(ext), cache(cache), offset(offset), p_(p), extent_base(ext) {}

  // used by section and projection
  array_view(const Concurrency::extent<N>& ext_now,
             const Concurrency::extent<N>& ext_b,
             const Concurrency::index<N>& idx_b,
             const gmac_buffer_t& cache, value_type *p, int off) restrict(amp,cpu)
      : extent(ext_now), index_base(idx_b), extent_base(ext_b),
      p_(p), cache(cache), offset(off) {}

  __attribute__((cpu)) value_type *p_;
  gmac_buffer_t cache;
  Concurrency::extent<N> extent;
  Concurrency::extent<N> extent_base;
  Concurrency::index<N> index_base;
  int offset;
};

#undef __global

template <int N, typename Kernel>
void parallel_for_each(extent<N> compute_domain, const Kernel& f);

template <int D0, int D1, int D2, typename Kernel>
void parallel_for_each(tiled_extent<D0,D1,D2> compute_domain, const Kernel& f);

template <int D0, int D1, typename Kernel>
void parallel_for_each(tiled_extent<D0,D1> compute_domain, const Kernel& f);

template <int D0, typename Kernel>
void parallel_for_each(tiled_extent<D0> compute_domain, const Kernel& f);

template <int N, typename Kernel>
void parallel_for_each(const accelerator_view& accl_view, extent<N> compute_domain, const Kernel& f){
    if (accl_view.get_accelerator() == accelerator(accelerator::cpu_accelerator)) {
      throw runtime_exception(__errorMsg_UnsupportedAccelerator, E_FAIL);
    }
    parallel_for_each(compute_domain, f);
}

template <int D0, int D1, int D2, typename Kernel>
void parallel_for_each(const accelerator_view& accl_view, tiled_extent<D0,D1,D2> compute_domain, const Kernel& f) {
    if (accl_view.get_accelerator() == accelerator(accelerator::cpu_accelerator)) {
      throw runtime_exception(__errorMsg_UnsupportedAccelerator, E_FAIL);
    }
    parallel_for_each(compute_domain, f);
}

template <int D0, int D1, typename Kernel>
void parallel_for_each(const accelerator_view& accl_view, tiled_extent<D0,D1> compute_domain, const Kernel& f) {
    if (accl_view.get_accelerator() == accelerator(accelerator::cpu_accelerator)) {
      throw runtime_exception(__errorMsg_UnsupportedAccelerator, E_FAIL);
    }
    parallel_for_each(compute_domain, f);
}

template <int D0, typename Kernel>
void parallel_for_each(const accelerator_view& accl_view, tiled_extent<D0> compute_domain, const Kernel& f) {
    if (accl_view.get_accelerator() == accelerator(accelerator::cpu_accelerator)) {
      throw runtime_exception(__errorMsg_UnsupportedAccelerator, E_FAIL);
    }
    parallel_for_each(compute_domain, f);
}

} // namespace Concurrency
namespace concurrency = Concurrency;
// Specialization and inlined implementation of C++AMP classes/templates
#include "amp_impl.h"
#include "parallel_for_each.h"

namespace Concurrency {

template <typename T>
void copy(const array_view<const T, 1>& src, const array_view<T, 1>& dest) {
    for (int i = 0; i < dest.get_extent()[0]; ++i)
        dest[i] = src[i];
}
template <typename T, int N>
void copy(const array_view<const T, N>& src, const array_view<T, N>& dest) {
    for (int i = 0; i < dest.get_extent()[0]; ++i)
        Concurrency::copy(src[i], dest[i]);
}

template <typename T>
void copy(const array_view<T, 1>& src, const array_view<T, 1>& dest) {
    for (int i = 0; i < dest.get_extent()[0]; ++i)
        dest[i] = src[i];
}
template <typename T, int N>
void copy(const array_view<T, N>& src, const array_view<T, N>& dest) {
    for (int i = 0; i < dest.get_extent()[0]; ++i)
        Concurrency::copy(src[i], dest[i]);
}

template <typename T>
void copy(const array<T, 1>& src, const array_view<T, 1>& dest) {
    for (int i = 0; i < dest.get_extent()[0]; ++i)
        dest[i] = src[i];
}
template <typename T, int N>
void copy(const array<T, N>& src, const array_view<T, N>& dest) {
    for (int i = 0; i < dest.get_extent()[0]; ++i)
        Concurrency::copy(src[i], dest[i]);
}

template <typename T>
void copy(const array<T, 1>& src, array<T, 1>& dest) {
    for (int i = 0; i < dest.get_extent()[0]; ++i)
        dest[i] = src[i];
}
template <typename T, int N>
void copy(const array<T, N>& src, array<T, N>& dest) {
    for (int i = 0; i < dest.get_extent()[0]; ++i)
        Concurrency::copy(src[i], dest[i]);
}

template <typename T>
void copy(const array_view<const T, 1>& src, array<T, 1>& dest) {
    for (int i = 0; i < dest.get_extent()[0]; ++i)
        dest[i] = src[i];
}
template <typename T, int N>
void copy(const array_view<const T, N>& src, array<T, N>& dest) {
    for (int i = 0; i < dest.get_extent()[0]; ++i)
        Concurrency::copy(src[i], dest[i]);
}

template <typename T>
void copy(const array_view<T, 1>& src, array<T, 1>& dest) {
    for (int i = 0; i < dest.get_extent()[0]; ++i)
        dest[i] = src[i];
}
template <typename T, int N>
void copy(const array_view<T, N>& src, array<T, N>& dest) {
    for (int i = 0; i < dest.get_extent()[0]; ++i)
        Concurrency::copy(src[i], dest[i]);
}

// TODO: __global should not be allowed in CPU Path
template <typename InputIter, typename T>
void copy(InputIter srcBegin, InputIter srcEnd, const array_view<T, 1>& dest) {
    for (int i = 0; i < dest.get_extent()[0]; ++i) {
        reinterpret_cast<T&>(dest[i]) = *srcBegin;
        ++srcBegin;
    }
}
template <typename InputIter, typename T, int N>
void copy(InputIter srcBegin, InputIter srcEnd, const array_view<T, N>& dest) {
    int adv = dest.get_extent().size() / dest.get_extent()[0];
    for (int i = 0; i < dest.get_extent()[0]; ++i) {
        Concurrency::copy(srcBegin, srcEnd, dest[i]);
        std::advance(srcBegin, adv);
    }
}

// TODO: Boundary Check
template <typename InputIter, typename T>
void copy(InputIter srcBegin, InputIter srcEnd, array<T, 1>& dest) {
#ifndef __GPU__
    if( ( std::distance(srcBegin,srcEnd) <=0 )||( std::distance(srcBegin,srcEnd) < dest.get_extent()[0] ))
      throw runtime_exception("errorMsg_throw ,copy between different types", 0);
#endif
    for (int i = 0; i < dest.get_extent()[0]; ++i) {
        dest[i] = *srcBegin;
        ++srcBegin;
    }
}
template <typename InputIter, typename T, int N>
void copy(InputIter srcBegin, InputIter srcEnd, array<T, N>& dest) {
    int adv = dest.get_extent().size() / dest.get_extent()[0];
    for (int i = 0; i < dest.get_extent()[0]; ++i) {
        Concurrency::copy(srcBegin, srcEnd, dest[i]);
        std::advance(srcBegin, adv);
    }
}

template <typename InputIter, typename T>
void copy(InputIter srcBegin, const array_view<T, 1>& dest) {
    for (int i = 0; i < dest.get_extent()[0]; ++i) {
        reinterpret_cast<T&>(dest[i]) = *srcBegin;
        ++srcBegin;
    }
}
template <typename InputIter, typename T, int N>
void copy(InputIter srcBegin, const array_view<T, N>& dest) {
    int adv = dest.get_extent().size() / dest.get_extent()[0];
    for (int i = 0; i < dest.get_extent()[0]; ++i) {
        Concurrency::copy(srcBegin, dest[i]);
        std::advance(srcBegin, adv);
    }
}

template <typename InputIter, typename T>
void copy(InputIter srcBegin, array<T, 1>& dest) {
    for (int i = 0; i < dest.get_extent()[0]; ++i) {
        dest[i] = *srcBegin;
        ++srcBegin;
    }
}
template <typename InputIter, typename T, int N>
void copy(InputIter srcBegin, array<T, N>& dest) {
    int adv = dest.get_extent().size() / dest.get_extent()[0];
    for (int i = 0; i < dest.get_extent()[0]; ++i) {
        Concurrency::copy(srcBegin, dest[i]);
        std::advance(srcBegin, adv);
    }
}

template <typename OutputIter, typename T>
void copy(const array_view<T, 1> &src, OutputIter destBegin) {
    for (int i = 0; i < src.get_extent()[0]; ++i) {
        *destBegin = (src.get_data(i));
        destBegin++;
    }
}

template <typename OutputIter, typename T, int N>
void copy(const array_view<T, N> &src, OutputIter destBegin) {
    int adv = src.get_extent().size() / src.get_extent()[0];
    for (int i = 0; i < src.get_extent()[0]; ++i) {
        copy(src[i], destBegin);
        std::advance(destBegin, adv);
    }
}

template <typename OutputIter, typename T>
void copy(const array<T, 1> &src, OutputIter destBegin) {
    for (int i = 0; i < src.get_extent()[0]; ++i) {
        *destBegin = src[i];
        destBegin++;
    }
}
template <typename OutputIter, typename T, int N>
void copy(const array<T, N> &src, OutputIter destBegin) {
    int adv = src.get_extent().size() / src.get_extent()[0];
    for (int i = 0; i < src.get_extent()[0]; ++i) {
        copy(src[i], destBegin);
        std::advance(destBegin, adv);
    }
}


template <typename InputType, typename OutputType>
completion_future __amp_copy_async_impl(InputType& src, OutputType& dst) {
    std::future<void> fut = std::async([&]() mutable { copy(src, dst); });
    fut.wait();
    return completion_future(fut.share());
}


template <typename T, int N>
completion_future copy_async(const array<T, N>& src, array<T, N>& dest) {
    return __amp_copy_async_impl(src, dest);
}

template <typename T, int N>
completion_future copy_async(const array<T, N>& src, const array<T, N>& dest) {
    return __amp_copy_async_impl(src, dest);
}

template <typename T, int N>
completion_future copy_async(const array<T, N>& src, const array_view<T, N>& dest) {
    return __amp_copy_async_impl(src, dest);
}


template <typename T, int N>
completion_future copy_async(const array_view<const T, N>& src, array<T, N>& dest) {
    return __amp_copy_async_impl(src, dest);
}

template <typename T, int N>
completion_future copy_async(const array_view<const T, N>& src, const array<T, N>& dest) {
    return __amp_copy_async_impl(src, dest);
}

template <typename T, int N>
completion_future copy_async(const array_view<const T, N>& src, const array_view<T, N>& dest) {
    return __amp_copy_async_impl(src, dest);
}


template <typename T, int N>
completion_future copy_async(const array_view<T, N>& src, array<T, N>& dest) {
    return __amp_copy_async_impl(src, dest);
}

template <typename T, int N>
completion_future copy_async(const array_view<T, N>& src, const array<T, N>& dest) {
    return __amp_copy_async_impl(src, dest);
}

template <typename T, int N>
completion_future copy_async(const array_view<T, N>& src, const array_view<T, N>& dest) {
    return __amp_copy_async_impl(src, dest);
}


template <typename InputIter, typename T, int N>
completion_future copy_async(InputIter srcBegin, InputIter srcEnd, array<T, N>& dest) {
    std::future<void> fut = std::async([&]() mutable { copy(srcBegin, srcEnd, dest); });
    fut.wait();
    return completion_future(fut.share());
}

template <typename InputIter, typename T, int N>
completion_future copy_async(InputIter srcBegin, InputIter srcEnd, const array_view<T, N>& dest) {
    std::future<void> fut = std::async([&]() mutable { copy(srcBegin, srcEnd, dest); });
    fut.wait();
    return completion_future(fut.share());
}


template <typename InputIter, typename T, int N>
completion_future copy_async(InputIter srcBegin, array<T, N>& dest) {
    std::future<void> fut = std::async([&]() mutable { copy(srcBegin, dest); });
    fut.wait();
    return completion_future(fut.share());
}
template <typename InputIter, typename T, int N>
completion_future copy_async(InputIter srcBegin, const array_view<T, N>& dest) {
    std::future<void> fut = std::async([&]() mutable { copy(srcBegin, dest); });
    fut.wait();
    return completion_future(fut.share());
}


template <typename OutputIter, typename T, int N>
completion_future copy_async(const array<T, N>& src, OutputIter destBegin) {
    std::future<void> fut = std::async([&]() mutable { copy(src, destBegin); });
    fut.wait();
    return completion_future(fut.share());
}
template <typename OutputIter, typename T, int N>
completion_future copy_async(const array_view<T, N>& src, OutputIter destBegin) {
    std::future<void> fut = std::async([&]() mutable { copy(src, destBegin); });
    fut.wait();
    return completion_future(fut.share());
}

#ifdef __GPU__
extern "C" unsigned atomic_add_local(volatile __attribute__((address_space(3))) unsigned *p, unsigned val) restrict(amp);
static inline unsigned atomic_fetch_add(unsigned *x, unsigned y) restrict(amp,cpu) { 
  return atomic_add_local(reinterpret_cast<volatile __attribute__((address_space(3))) unsigned *>(x), y);
}
#else
extern unsigned atomic_fetch_add(unsigned *x, unsigned y) restrict(amp,cpu);
#endif

#ifdef __GPU__
extern "C" int atomic_add_global(volatile __attribute__((address_space(1))) int *p, int val) restrict(amp);
static inline int atomic_fetch_add(int *x, int y) restrict(amp,cpu) {
  return atomic_add_global(reinterpret_cast<volatile __attribute__((address_space(1))) int *>(x), y);
}
#else
extern int atomic_fetch_add(int *x, int y) restrict(amp, cpu);
#endif

#ifdef __GPU__
extern "C" unsigned atomic_max_local(volatile __attribute__((address_space(3))) unsigned *p, unsigned val) restrict(amp);
extern "C" int atomic_max_global(volatile __attribute__((address_space(1))) int *p, int val) restrict(amp);
static inline unsigned atomic_fetch_max(unsigned *x, unsigned y) restrict(amp,cpu) {
  return atomic_max_local(reinterpret_cast<volatile __attribute__((address_space(3))) unsigned *>(x), y);
}
static inline int atomic_fetch_max(int *x, int y) restrict(amp,cpu) {
  return atomic_max_global(reinterpret_cast<volatile __attribute__((address_space(1))) int *>(x), y);
}

extern "C" unsigned atomic_inc_local(volatile __attribute__((address_space(3))) unsigned *p) restrict(amp);
extern "C" int atomic_inc_global(volatile __attribute__((address_space(1))) int *p) restrict(amp);
static inline unsigned atomic_fetch_inc(unsigned *x) restrict(amp,cpu) {
  return atomic_inc_local(reinterpret_cast<volatile __attribute__((address_space(3))) unsigned *>(x));
}
static inline int atomic_fetch_inc(int *x) restrict(amp,cpu) {
  return atomic_inc_global(reinterpret_cast<volatile __attribute__((address_space(1))) int *>(x));
}
#else

extern int atomic_fetch_inc(int * _Dest) restrict(amp, cpu);
extern unsigned atomic_fetch_inc(unsigned * _Dest) restrict(amp, cpu);

extern int atomic_fetch_max(int * dest, int val) restrict(amp, cpu);
extern unsigned int atomic_fetch_max(unsigned int * dest, unsigned int val) restrict(amp, cpu);

#endif

}//namespace Concurrency<|MERGE_RESOLUTION|>--- conflicted
+++ resolved
@@ -1252,11 +1252,8 @@
 
 template <typename T, int N = 1>
 class array {
-<<<<<<< HEAD
   static_assert(!std::is_const<T>::value, "array<const T> is not supported");
-=======
   static_assert(0 == (sizeof(T) % sizeof(int)), "only value types whose size is a multiple of the size of an integer are allowed in array");
->>>>>>> 71a9b4eb
 public:
 #ifdef __GPU__
   typedef _data<T> gmac_buffer_t;
