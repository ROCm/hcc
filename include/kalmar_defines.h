#pragma once

// C++ headers
#include <algorithm>
#include <cassert>
#include <chrono>
#include <cstdlib>
#include <exception>
#include <future>
#include <map>
#include <memory>
#include <set>
#include <string>
#include <type_traits>
#include <utility>
#include <vector>

// CPU execution path
#if __KALMAR_ACCELERATOR__ == 2 || __KALMAR_CPU__ == 2
#include <thread>
#include <ucontext.h>
#endif

//
// work-item related builtin functions
//
extern "C" __attribute__((pure)) int64_t amp_get_global_id(unsigned int n) restrict(amp);
extern "C" __attribute__((pure)) int64_t amp_get_local_id(unsigned int n) restrict(amp);
extern "C" __attribute__((pure)) int64_t amp_get_group_id(unsigned int n) restrict(amp);
#if __KALMAR_ACCELERATOR__ == 2 || __KALMAR_CPU__ == 2
#define tile_static thread_local
#else
#define tile_static static __attribute__((section("clamp_opencl_local")))
#endif
extern "C" __attribute__((noduplicate)) void amp_barrier(unsigned int n) restrict(amp);
<<<<<<< HEAD
extern "C" __attribute__((pure)) int64_t amp_get_local_size(unsigned int n) restrict(amp);

//
// AM-specific defines
//
// FIXME: they shall be moved to AM header file later on

/**
 * Typedef for AM index.
 */
typedef int am_accelerator_view_t;
=======
>>>>>>> d5e0aa68


/**
 * @namespace Kalmar
 * namespace for internal classes of Kalmar compiler / runtime
 */
namespace Kalmar {
} // namespace Kalmar<|MERGE_RESOLUTION|>--- conflicted
+++ resolved
@@ -33,7 +33,6 @@
 #define tile_static static __attribute__((section("clamp_opencl_local")))
 #endif
 extern "C" __attribute__((noduplicate)) void amp_barrier(unsigned int n) restrict(amp);
-<<<<<<< HEAD
 extern "C" __attribute__((pure)) int64_t amp_get_local_size(unsigned int n) restrict(amp);
 
 //
@@ -45,9 +44,6 @@
  * Typedef for AM index.
  */
 typedef int am_accelerator_view_t;
-=======
->>>>>>> d5e0aa68
-
 
 /**
  * @namespace Kalmar
