--- conflicted
+++ resolved
@@ -32,11 +32,7 @@
     void reset() const {}
 
     T* map_ptr(bool modify = false, size_t count = 0, size_t offset = 0) const { return nullptr; }
-<<<<<<< HEAD
-    void unmap_ptr(void* addr) const {}
-=======
     void unmap_ptr(const void* addr) const {}
->>>>>>> 395668cf
     void synchronize(bool modify = false) const {}
     void get_cpu_access(bool modify = false) const {}
     void copy(_data<T> other, int, int, int) const {}
@@ -92,11 +88,7 @@
     T* map_ptr(bool modify = false, size_t count = 0, size_t offset = 0) const {
         return (T*)mm->map(count * sizeof(T), offset * sizeof(T), modify);
     }
-<<<<<<< HEAD
-    void unmap_ptr(void* addr) const { return mm->unmap(addr); }
-=======
     void unmap_ptr(const void* addr) const { return mm->unmap(const_cast<void*>(addr)); }
->>>>>>> 395668cf
     void sync_to(std::shared_ptr<KalmarQueue> pQueue) const { mm->sync(pQueue, false); }
 
     __attribute__((annotate("serialize")))
