--- conflicted
+++ resolved
@@ -210,16 +210,7 @@
     std::vector<KalmarDevice*> Devices;
     KalmarContext() : def(nullptr), Devices() { Devices.push_back(new CPUDevice); }
 public:
-<<<<<<< HEAD
     virtual ~KalmarContext() {}
-=======
-    virtual ~KalmarContext() {
-        for (auto dev : Devices)
-            delete dev;
-        Devices.clear();
-        def = nullptr;
-    }
->>>>>>> e826f660
 
     std::vector<KalmarDevice*> getDevices() { return Devices; }
 
