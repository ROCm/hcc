--- conflicted
+++ resolved
@@ -2229,15 +2229,9 @@
  * results are undefined if it is not a power of 2, or is number greater than
  * __HSA_WAVEFRONT_SIZE__.
  */
-<<<<<<< HEAD
 inline int __shfl(int var, int srcLane, int width=__HSA_WAVEFRONT_SIZE__) __HC__ {
-    unsigned int laneId = hsail_activelaneid_u32();
-    unsigned int shift = hsail_popcount_u32_b32(width - 1);
-=======
-extern "C" inline int __shfl(int var, int srcLane, int width=__HSA_WAVEFRONT_SIZE__) __HC__ {
     unsigned int laneId = __activelaneid_u32();
     unsigned int shift = __popcount_u32_b32(width - 1);
->>>>>>> 731eb177
     unsigned int newSrcLane = ((laneId >> shift) << shift) + (srcLane % width);
     return __activelanepermute_b32(var, newSrcLane, 0, 0);
 }
@@ -2272,15 +2266,9 @@
  * results are undefined if it is not a power of 2, or is number greater than
  * __HSA_WAVEFRONT_SIZE__.
  */
-<<<<<<< HEAD
 inline int __shfl_up(int var, unsigned int delta, int width=__HSA_WAVEFRONT_SIZE__) __HC__ {
-    unsigned int laneId = hsail_activelaneid_u32();
-    unsigned int shift = hsail_popcount_u32_b32(width - 1);
-=======
-extern "C" inline int __shfl_up(int var, unsigned int delta, int width=__HSA_WAVEFRONT_SIZE__) __HC__ {
     unsigned int laneId = __activelaneid_u32();
     unsigned int shift = __popcount_u32_b32(width - 1);
->>>>>>> 731eb177
     unsigned int logicalLaneId = laneId % width;
     unsigned int newSrcLane = (logicalLaneId < delta) ? laneId : ((laneId >> shift) << shift) + (logicalLaneId - delta);
     return __activelanepermute_b32(var, newSrcLane, 0, 0);
@@ -2316,15 +2304,9 @@
  * results are undefined if it is not a power of 2, or is number greater than
  * __HSA_WAVEFRONT_SIZE__.
  */
-<<<<<<< HEAD
 inline int __shfl_down(int var, unsigned int delta, int width=__HSA_WAVEFRONT_SIZE__) __HC__ {
-    unsigned int laneId = hsail_activelaneid_u32();
-    unsigned int shift = hsail_popcount_u32_b32(width - 1);
-=======
-extern "C" inline int __shfl_down(int var, unsigned int delta, int width=__HSA_WAVEFRONT_SIZE__) __HC__ {
     unsigned int laneId = __activelaneid_u32();
     unsigned int shift = __popcount_u32_b32(width - 1);
->>>>>>> 731eb177
     unsigned int logicalLaneId = laneId % width;
     unsigned int newSrcLane = ((logicalLaneId + delta) >= width) ? laneId : ((laneId >> shift) << shift) + (logicalLaneId + delta);
     return __activelanepermute_b32(var, newSrcLane, 0, 0);
@@ -2355,15 +2337,9 @@
  * results are undefined if it is not a power of 2, or is number greater than
  * __HSA_WAVEFRONT_SIZE__.
  */
-<<<<<<< HEAD
 inline int __shfl_xor(int var, int laneMask, int width=__HSA_WAVEFRONT_SIZE__) __HC__ {
-    unsigned int laneId = hsail_activelaneid_u32();
-    unsigned int shift = hsail_popcount_u32_b32(width - 1);
-=======
-extern "C" inline int __shfl_xor(int var, int laneMask, int width=__HSA_WAVEFRONT_SIZE__) __HC__ {
     unsigned int laneId = __activelaneid_u32();
     unsigned int shift = __popcount_u32_b32(width - 1);
->>>>>>> 731eb177
     unsigned int logicalLaneId = laneId % width;
     unsigned int newSrcLane = ((laneId >> shift) << shift) + (logicalLaneId ^ laneMask);
     return __activelanepermute_b32(var, newSrcLane, 0, 0);
