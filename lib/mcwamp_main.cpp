--- conflicted
+++ resolved
@@ -113,14 +113,9 @@
     std::cout << " -Wl,--rpath=" CMAKE_HSA_LIB;
     std::cout << " -L" CMAKE_HSA_LIB;
     std::cout << " -Wl,--whole-archive -lhsacontext -Wl,--no-whole-archive ";
-<<<<<<< HEAD
     std::cout << " -lelf -lhsa-runtime64 ";
-    std::cout << " " CMAKE_HSA_LIB "/LIBHSAIL.a ";
+    std::cout << " " CMAKE_HSA_LIB "/libhsail.a ";
     std::cout << " -Wl,--unresolved-symbols=ignore-in-shared-libs ";
-=======
-    std::cout << " " CMAKE_HSA_LIB "/libhsail.a ";
-    std::cout << " /usr/lib/gcc/x86_64-linux-gnu/4.8/libstdc++.a ";
->>>>>>> f0a2ed57
 #else
     std::cout << " -lgmac-hpe ";
 #endif
