#!/bin/bash
# Compiles an LLVM bitcode file to GCN ISA, and store as HSACO
# $1 = input ll name
# $2 = HSACO code object file name
# $3 = (optional) --amdgpu-target=(GPU family name)
#                          selects AMDGPU target

# enable bash debugging
KMDBSCRIPT="${KMDBSCRIPT:=0}"

if [ $KMDBSCRIPT == "1" ]
then
  set -x
fi
# directory where files are dumped
KMDUMPDIR="${KMDUMPDIR:=.}"

# dump the LLVM bitcode
KMDUMPLLVM="${KMDUMPLLVM:=0}"

# dump the isa
KMDUMPISA="${KMDUMPISA:=0}"

# pass extra options to OPT
# KMOPTOPT can be used to pass last-minute options to opt in the backend
# if not set, then "-O3" would be passed to opt
KMOPTOPT="${KMOPTOPT:="-O3"}"

# pass extra options to LLC
# KMOPTLLC can be used to pass last-minute options to llc in the backend
# if not set, then "-O2" will be passed to llc
KMOPTLLC="${KMOPTLLC:="-O3 -amdgpu-function-calls"}"

# enable LLVM hijacking
KMHACKLLVM="${KMHACKLLVM:=0}"

# enable ThinLTO
KMTHINLTO="${KMTHINLTO:=0}"

# flag for early finalization
AMDGPU_OBJ_CODEGEN="0"

# flag for function calls enabled
AMDGPU_FUNC_CALLS="0"

if [ $KMDBSCRIPT == "1" ]
then
  set -x
fi

# check command line arguments
if [ "$#" -lt 2 ]; then
  echo "Usage: $0 input_LLVM output_hsaco_kernel (--amdgpu-target=(GPU family name)" >&2
  echo "  --amdgpu-target=(GPU family name)" >&2
  echo "           selects AMDGPU target" >&2
  exit 1
fi

if [ ! -f $1 ]; then
  echo "input LLVM IR $1 is not valid" >&2
  exit 1
fi

BINDIR=$(dirname $0)
AS=$BINDIR/llvm-as
OPT=$BINDIR/opt
LLC=$BINDIR/llc
LINK=$BINDIR/llvm-link
LIB=$BINDIR/../lib
LLD=$BINDIR/ld.lld


################
# Determine the ROCm device libs path
################


HCC_BIN_PATH=$(dirname -- "$(readlink -f -- "$BASH_SOURCE")")
ROCM_DEVICE_LIBS_SEARCH_PATHS="$HCC_BIN_PATH/../../lib;@ROCM_DEVICE_LIB_PATHS@"

ROCM_LIB=""
for SEARCH_PATH in $(echo $ROCM_DEVICE_LIBS_SEARCH_PATHS | tr ";" "\n")
do
  if [ -f "$SEARCH_PATH/ocml.amdgcn.bc" ]; then
    ROCM_LIB="$(readlink -f -- "$SEARCH_PATH")"
    break
  fi
done
if [ ! -f "$ROCM_LIB/ocml.amdgcn.bc" ]; then
  echo "ROCm Device Libs file ocml.amdgcn.bc is missing from "$ROCM_LIB
  exit 1
fi

################
# AMDGPU target
################

ARGS="$@"
for ARG in $ARGS
do
  ######################
  # Parse AMDGPU target
  ######################
  case $ARG in
    --amdgpu-target=*)
    AMDGPU_TARGET="${ARG#*=}"
    continue
    ;;
    --early-finalize)
    AMDGPU_OBJ_CODEGEN="1"
    KMTHINLTO="0"
    continue
    ;;
    --amdgpu-func-calls)
    AMDGPU_FUNC_CALLS="1"
    continue
    ;;
    --hcc-extra-libs=*)
    HCC_EXTRA_LIBRARIES="$HCC_EXTRA_LIBRARIES ${ARG#*=}"
    continue
    ;;
    --dump-isa)
    KMDUMPISA=1
    ;;
    --dump-llvm)
    KMDUMPLLVM=1
    ;;
    --dump-dir=*)
    KMDUMPDIR="${ARG#*=}"
    continue
    ;;
  esac
done

# hijack LLVM #1
if [ $KMHACKLLVM == "1" ]; then
  if [ -e ./hack.input.ll ]; then
    echo "Use ./hack.input.ll to hijack $1"
    $AS ./hack.input.ll
    cp ./hack.input.bc $1
  fi
fi

# emit GCN ISA kernel
if [ $KMDUMPLLVM == "1" ]; then
  cp $1 ./dump.input.bc
fi

HCC_EXTRA_ARCH_FILE=""

# select appropriate ROCm-Device-Libs per AMDGPU_TARGET
if [ $AMDGPU_TARGET == "gfx700" ]; then
  OCLC_ISA_VERSION_LIB="$ROCM_LIB/oclc_isa_version_700.amdgcn.bc"
  HCC_EXTRA_ARCH_FILE=$HCC_EXTRA_LIBRARIES_GFX700
elif [ $AMDGPU_TARGET == "gfx701" ]; then
  OCLC_ISA_VERSION_LIB="$ROCM_LIB/oclc_isa_version_701.amdgcn.bc"
  HCC_EXTRA_ARCH_FILE=$HCC_EXTRA_LIBRARIES_GFX701
elif [ $AMDGPU_TARGET == "gfx801" ]; then
  OCLC_ISA_VERSION_LIB="$ROCM_LIB/oclc_isa_version_801.amdgcn.bc"
  HCC_EXTRA_ARCH_FILE=$HCC_EXTRA_LIBRARIES_GFX801
elif [ $AMDGPU_TARGET == "gfx802" ]; then
  OCLC_ISA_VERSION_LIB="$ROCM_LIB/oclc_isa_version_802.amdgcn.bc"
  HCC_EXTRA_ARCH_FILE=$HCC_EXTRA_LIBRARIES_GFX802
elif [ $AMDGPU_TARGET == "gfx803" ]; then
  OCLC_ISA_VERSION_LIB="$ROCM_LIB/oclc_isa_version_803.amdgcn.bc"
  HCC_EXTRA_ARCH_FILE=$HCC_EXTRA_LIBRARIES_GFX803
elif [ $AMDGPU_TARGET == "gfx900" ]; then
  OCLC_ISA_VERSION_LIB="$ROCM_LIB/oclc_isa_version_900.amdgcn.bc"
  HCC_EXTRA_ARCH_FILE=$HCC_EXTRA_LIBRARIES_GFX900
elif [ $AMDGPU_TARGET == "gfx901" ]; then
  OCLC_ISA_VERSION_LIB="$ROCM_LIB/oclc_isa_version_901.amdgcn.bc"
  HCC_EXTRA_ARCH_FILE=$HCC_EXTRA_LIBRARIES_GFX901
elif [ $AMDGPU_TARGET == "gfx906" ]; then
  OCLC_ISA_VERSION_LIB="$ROCM_LIB/oclc_isa_version_906.amdgcn.bc"
  HCC_EXTRA_ARCH_FILE=$HCC_EXTRA_LIBRARIES_GFX906
fi
HCC_BC_LIBS="$ROCM_LIB/hc.amdgcn.bc $ROCM_LIB/hip.amdgcn.bc $ROCM_LIB/opencl.amdgcn.bc $ROCM_LIB/ocml.amdgcn.bc $ROCM_LIB/ockl.amdgcn.bc $OCLC_ISA_VERSION_LIB $ROCM_LIB/oclc_finite_only_off.amdgcn.bc $ROCM_LIB/oclc_daz_opt_off.amdgcn.bc $ROCM_LIB/oclc_correctly_rounded_sqrt_on.amdgcn.bc $ROCM_LIB/oclc_unsafe_math_off.amdgcn.bc"

# include libraries specified through the HCC_EXTRA_LIBRARIES environment variable
HCC_BC_LIBS="$HCC_BC_LIBS  $HCC_EXTRA_LIBRARIES $HCC_EXTRA_ARCH_FILE"

$LINK -suppress-warnings -o $2.linked.bc $1 $HCC_BC_LIBS

# error handling for llvm-link
RETVAL=$?
if [ $RETVAL != 0 ]; then
  echo "Generating AMD GCN kernel failed in llvm-link with ROCm-Device-Libs for target: $AMDGPU_TARGET"
  exit $RETVAL
fi

if [ $KMDUMPLLVM == "1" ]; then
  cp $2.linked.bc ${KMDUMPDIR}/dump.linked.bc
fi

# Invoke HCC-specific opt passes
$OPT -mtriple amdgcn-amd-amdhsa -mcpu=$AMDGPU_TARGET \
  -load $LIB/LLVMSelectAcceleratorCode@CMAKE_SHARED_LIBRARY_SUFFIX@ \
  -load $LIB/LLVMPromotePointerKernArgsToGlobal@CMAKE_SHARED_LIBRARY_SUFFIX@ \
<<<<<<< HEAD
  -select-accelerator-code -promote-pointer-kernargs-to-global \
  -dce -globaldce -infer-address-spaces \
  -amdgpu-internalize-symbols $KMOPTOPT -verify < $2.linked.bc -o $2.opt.bc
=======
  -select-accelerator-code -sac-enable-function-calls=$AMDGPU_FUNC_CALLS \
  -promote-pointer-kernargs-to-global \
  -dce -globaldce -always-inline -infer-address-spaces \
  < $2.linked.bc -o $2.selected.bc

# error handling for HCC-specific opt passes
RETVAL=$?
if [ $RETVAL != 0 ]; then
  echo "Generating AMD GCN kernel failed in HCC-specific opt passes for target: $AMDGPU_TARGET"
  exit $RETVAL
fi

# Optimization notes:
#  -disable-simplify-libcalls:  prevents transforming loops into library calls such as memset, memcopy on GPU
$OPT -mtriple amdgcn-amd-amdhsa -mcpu=$AMDGPU_TARGET \
  -amdgpu-internalize-symbols -disable-simplify-libcalls $KMOPTOPT -verify \
  < $2.selected.bc -o $2.opt.bc
>>>>>>> baef698a

# error handling for opt
RETVAL=$?
if [ $RETVAL != 0 ]; then
  echo "Generating AMD GCN kernel failed in opt for target: $AMDGPU_TARGET"
  exit $RETVAL
fi

# hijack LLVM #2
if [ $KMHACKLLVM == "1" ]; then
  if [ -e ./hack-$AMDGPU_TARGET.opt.ll ]; then
    echo "Use ./hack-$AMDGPU_TARGET.opt.ll to hijack $2.opt.bc"
    $AS ./hack-$AMDGPU_TARGET.opt.ll
    cp ./hack-$AMDGPU_TARGET.opt.bc $2.opt.bc
  fi
fi

if [ $KMDUMPLLVM == "1" ]; then
  cp $2.selected.bc ${KMDUMPDIR}/dump-$AMDGPU_TARGET.selected.bc
  cp $2.opt.bc ${KMDUMPDIR}/dump-$AMDGPU_TARGET.opt.bc
fi


# Disable code object v3, generate code object v2 for now
CODE_OBJECT_FORMAT="-mattr=-code-object-v3"

if [ $KMTHINLTO == "1" ]; then
  $LLC -mtriple amdgcn-amd-amdhsa -mcpu=$AMDGPU_TARGET $CODE_OBJECT_FORMAT \
    $KMOPTLLC -amdgpu-function-calls=$AMDGPU_FUNC_CALLS -filetype=obj -o $2 $2.opt.bc
else
  $LLC -mtriple amdgcn-amd-amdhsa -mcpu=$AMDGPU_TARGET $CODE_OBJECT_FORMAT \
    $KMOPTLLC -amdgpu-function-calls=$AMDGPU_FUNC_CALLS -filetype=obj -o $2.isabin $2.opt.bc
fi

# error handling for llc
RETVAL=$?
if [ $RETVAL != 0 ]; then
  echo "Generating AMD GCN kernel failed in llc for target: $AMDGPU_TARGET"
  exit $RETVAL
fi

if [ $KMDUMPISA == "1" ]; then
  if [ $KMTHINLTO == "1" ]; then
    cp $2 ${KMDUMPDIR}/dump-$AMDGPU_TARGET.isabin
  else
    cp $2.isabin ${KMDUMPDIR}/dump-$AMDGPU_TARGET.isabin
  fi
  $LLC -mtriple amdgcn-amd-amdhsa -mcpu=$AMDGPU_TARGET $CODE_OBJECT_FORMAT \
     $KMOPTLLC -amdgpu-function-calls=$AMDGPU_FUNC_CALLS -filetype=asm -o $2.isa $2.opt.bc
  mv $2.isa ${KMDUMPDIR}/dump-$AMDGPU_TARGET.isa
fi

# ThinLTO does not performs LLD here inside clamp-device.in.
# It will perform LLD in clamp-link.in after all parallel kernels
# running clamp-device are finished for each target, linking the
# isabin files into a single hsaco. Default path has single kernel.
if [ $KMTHINLTO != "1" ]; then
  $LLD -shared $2.isabin -o $2
  # error handling for ld.lld
  RETVAL=$?
  if [ $RETVAL != 0 ]; then
    echo "Generating AMD GCN kernel failed in ld.lld for target: $AMDGPU_TARGET"
    exit $RETVAL
  fi

  if [ $KMDUMPISA == "1" ]; then
    cp $2 ${KMDUMPDIR}/dump-$AMDGPU_TARGET.hsaco
  fi
  rm -f $2.isabin
fi

# remove temp file
rm -f $2.promote.bc $2.linked.bc $2.opt.bc $2.isa<|MERGE_RESOLUTION|>--- conflicted
+++ resolved
@@ -196,29 +196,9 @@
 $OPT -mtriple amdgcn-amd-amdhsa -mcpu=$AMDGPU_TARGET \
   -load $LIB/LLVMSelectAcceleratorCode@CMAKE_SHARED_LIBRARY_SUFFIX@ \
   -load $LIB/LLVMPromotePointerKernArgsToGlobal@CMAKE_SHARED_LIBRARY_SUFFIX@ \
-<<<<<<< HEAD
   -select-accelerator-code -promote-pointer-kernargs-to-global \
   -dce -globaldce -infer-address-spaces \
   -amdgpu-internalize-symbols $KMOPTOPT -verify < $2.linked.bc -o $2.opt.bc
-=======
-  -select-accelerator-code -sac-enable-function-calls=$AMDGPU_FUNC_CALLS \
-  -promote-pointer-kernargs-to-global \
-  -dce -globaldce -always-inline -infer-address-spaces \
-  < $2.linked.bc -o $2.selected.bc
-
-# error handling for HCC-specific opt passes
-RETVAL=$?
-if [ $RETVAL != 0 ]; then
-  echo "Generating AMD GCN kernel failed in HCC-specific opt passes for target: $AMDGPU_TARGET"
-  exit $RETVAL
-fi
-
-# Optimization notes:
-#  -disable-simplify-libcalls:  prevents transforming loops into library calls such as memset, memcopy on GPU
-$OPT -mtriple amdgcn-amd-amdhsa -mcpu=$AMDGPU_TARGET \
-  -amdgpu-internalize-symbols -disable-simplify-libcalls $KMOPTOPT -verify \
-  < $2.selected.bc -o $2.opt.bc
->>>>>>> baef698a
 
 # error handling for opt
 RETVAL=$?
@@ -247,10 +227,10 @@
 
 if [ $KMTHINLTO == "1" ]; then
   $LLC -mtriple amdgcn-amd-amdhsa -mcpu=$AMDGPU_TARGET $CODE_OBJECT_FORMAT \
-    $KMOPTLLC -amdgpu-function-calls=$AMDGPU_FUNC_CALLS -filetype=obj -o $2 $2.opt.bc
+    $KMOPTLLC -filetype=obj -o $2 $2.opt.bc
 else
   $LLC -mtriple amdgcn-amd-amdhsa -mcpu=$AMDGPU_TARGET $CODE_OBJECT_FORMAT \
-    $KMOPTLLC -amdgpu-function-calls=$AMDGPU_FUNC_CALLS -filetype=obj -o $2.isabin $2.opt.bc
+    $KMOPTLLC -filetype=obj -o $2.isabin $2.opt.bc
 fi
 
 # error handling for llc
@@ -267,7 +247,7 @@
     cp $2.isabin ${KMDUMPDIR}/dump-$AMDGPU_TARGET.isabin
   fi
   $LLC -mtriple amdgcn-amd-amdhsa -mcpu=$AMDGPU_TARGET $CODE_OBJECT_FORMAT \
-     $KMOPTLLC -amdgpu-function-calls=$AMDGPU_FUNC_CALLS -filetype=asm -o $2.isa $2.opt.bc
+     $KMOPTLLC -filetype=asm -o $2.isa $2.opt.bc
   mv $2.isa ${KMDUMPDIR}/dump-$AMDGPU_TARGET.isa
 fi
 
