--- conflicted
+++ resolved
@@ -216,15 +216,11 @@
   cp $2.opt.bc ${KMDUMPDIR}/dump-$AMDGPU_TARGET.opt.bc
 fi
 
-<<<<<<< HEAD
-$LLC $KMOPTLLC -mtriple amdgcn--amdhsa-amdgiz -mcpu=$AMDGPU_TARGET -filetype=obj -enable-si-insert-waitcnts=0 -o $2 $2.opt.bc
-=======
 if [ $KMTHINLTO == "1" ]; then
   $LLC $KMOPTLLC -mtriple amdgcn--amdhsa-amdgiz -mcpu=$AMDGPU_TARGET -filetype=obj -enable-si-insert-waitcnts=0 -o $2 $2.opt.bc
 else
   $LLC $KMOPTLLC -mtriple amdgcn--amdhsa-amdgiz -mcpu=$AMDGPU_TARGET -filetype=obj -enable-si-insert-waitcnts=0 -o $2.isabin $2.opt.bc
 fi
->>>>>>> 2f1341ac
 
 # error handling for llc
 RETVAL=$?
@@ -234,33 +230,15 @@
 fi
 
 if [ $KMDUMPISA == "1" ]; then
-<<<<<<< HEAD
-  cp $2 ./dump-$AMDGPU_TARGET.isabin
-=======
   if [ $KMTHINLTO == "1" ]; then
     cp $2 ./dump-$AMDGPU_TARGET.isabin
   else
     cp $2.isabin ./dump-$AMDGPU_TARGET.isabin
   fi
->>>>>>> 2f1341ac
   $LLC $KMOPTLLC -mtriple amdgcn--amdhsa-amdgiz -mcpu=$AMDGPU_TARGET -filetype=asm -enable-si-insert-waitcnts=0 -o $2.isa $2.opt.bc
   mv $2.isa ${KMDUMPDIR}/dump-$AMDGPU_TARGET.isa
 fi
 
-<<<<<<< HEAD
-#$LLD -shared $2.isabin -o $2
-
-# error handling for ld.lld
-#RETVAL=$?
-#if [ $RETVAL != 0 ]; then
-#  echo "Generating AMD GCN kernel failed in ld.lld for target: $AMDGPU_TARGET"
-#  exit $RETVAL
-#fi
-
-#if [ $KMDUMPISA == "1" ]; then
-#  cp $2 ${KMDUMPDIR}/dump-$AMDGPU_TARGET.hsaco
-#fi
-=======
 # ThinLTO does not performs LLD here inside clamp-device.in.
 # It will perform LLD in clamp-link.in after all parallel kernels
 # running clamp-device are finished for each target, linking the
@@ -279,7 +257,6 @@
   fi
   rm -f $2.isabin
 fi
->>>>>>> 2f1341ac
 
 # remove temp file
 rm -f $2.promote.bc $2.linked.bc $2.opt.bc $2.isa