--- conflicted
+++ resolved
@@ -25,19 +25,7 @@
     LIB=@CMAKE_INSTALL_PREFIX@/lib
     HSATOOLS=@CMAKE_INSTALL_PREFIX@/bin/clamp-hsatools
 fi
-<<<<<<< HEAD
-$OPT -load $LIB/LLVMPromote@CMAKE_SHARED_LIBRARY_SUFFIX@ \
-    -load $LIB/LLVMEraseNonkernel@CMAKE_SHARED_LIBRARY_SUFFIX@ \
-        -promote-globals -erase-nonkernels -dce -S < $1 -o $2.promote.ll.orig
-sed "s/call /call spir_func /g" < $2.promote.ll.orig > $2.promote.ll
-$AS -o $2.promote.bc $2.promote.ll
-echo "Generating HSAIL file"
-$LINK $MATHLIB/opencl_math.bc $2.promote.bc -o $2 2>/dev/null
-$HSATOOLS $2
-mv -f $2 $2.orig
-mv $2.brig $2
-exit $?
-=======
+
 if [ "@CXXAMP_ENABLE_HSA_OKRA@" = "ON" ]; then
     $OPT -load $LIB/LLVMPromote@CMAKE_SHARED_LIBRARY_SUFFIX@ \
          -load $LIB/LLVMEraseNonkernel@CMAKE_SHARED_LIBRARY_SUFFIX@ \
@@ -62,7 +50,7 @@
     $LINK $MATHLIB/opencl_math.bc $2.promote.bc -o $2 2>/dev/null
     $HSATOOLS $2
     mv -f $2 $2.orig
-    mv $2.hsail $2
+    mv $2.brig $2
     exit $?
 else
     $OPT -load $LIB/LLVMPromote@CMAKE_SHARED_LIBRARY_SUFFIX@ \
@@ -83,4 +71,3 @@
         fi
     fi
 fi
->>>>>>> f0a2ed57
