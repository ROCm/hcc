--- conflicted
+++ resolved
@@ -222,8 +222,7 @@
 _thinlto_path() {
 
   if [ $VERBOSE != 0 ]; then
-<<<<<<< HEAD
-    echo "Generating AMD GCN Kernels: ${LinkKernelArgs[@]}"
+    echo "Generating AMD GCN Kernels: ${LINK_KERNEL_ARGS[@]}"
     echo ""
   fi
 
@@ -234,24 +233,6 @@
   ROCM_DEVICE_LIBS_SEARCH_PATHS="@ROCM_DEVICE_LIB_PATHS@"
   ROCM_LIB=""
   for SEARCH_PATH in $(echo $ROCM_DEVICE_LIBS_SEARCH_PATHS | tr ";" "\n")
-=======
-    echo "Generating AMD GCN Kernels: ${LINK_KERNEL_ARGS[@]}"
-  fi
-
-  # create module summaries for each kernel and perform cross-module importing
-  for KERNEL in ${LINK_KERNEL_ARGS[@]} ; do
-    $OPT -thinlto-bc -disable-opt -module-summary $KERNEL -o $KERNEL
-  done
-  $LTO -thinlto -thinlto-action=thinlink "${LINK_KERNEL_ARGS[@]}" -o $TEMP_DIR/kernel.thinlto.index
-  $LTO -thinlto -thinlto-action=import "${LINK_KERNEL_ARGS[@]}" -thinlto-index=$TEMP_DIR/kernel.thinlto.index -import-instr-limit=1048576 -force-import-weak
-
-  declare -a pids
-  declare -a ISABIN_FILES
-  MAX_LIMIT=8
-
-  # for each GPU target, lower LLVM IR kernels into GCN ISA
-  for KERNEL in ${LINK_KERNEL_ARGS[@]}
->>>>>>> 0556ebed
   do
     if [ -f "$SEARCH_PATH/ocml.amdgcn.bc" ]; then
       ROCM_LIB=$SEARCH_PATH
@@ -268,7 +249,7 @@
   NUM_SPLIT=5
   NUM_KERNS_THRESHOLD=1000
   # create module summaries for each kernel
-  for KERNEL in ${LinkKernelArgs[@]} ; do
+  for KERNEL in ${LINK_KERNEL_ARGS[@]} ; do
     echo "Splitting Kernel: ${KERNEL}"
     NUM_KERNELS=`$SPLIT "${KERNEL}" -o "${KERNEL}" -split-hcc-kernels -split-hcc-threshold $NUM_KERNS_THRESHOLD -j $NUM_SPLIT`
     echo "Num Kerns: $NUM_KERNELS Num Kerns Threshold: $NUM_KERNS_THRESHOLD"
@@ -284,20 +265,10 @@
     fi
   done
 
-<<<<<<< HEAD
   if [ $VERBOSE != 0 ]; then
     echo "Splitted Kernels: ${LinkKernels[@]}"
     echo ""
   fi
-=======
-    # Perform clamp-device's opt and llc on each kernel individually in parallel
-    i=0
-    for AMDGPU_TARGET in ${AMDGPU_TARGET_ARRAY[@]}
-    do
-      { $CLAMP_DEVICE $KERNEL.thinlto.imported.bc $KERNEL-$AMDGPU_TARGET.isabin --amdgpu-target=$AMDGPU_TARGET; } &
-      # error handling
-      pids=("${pids[@]}" "$!")
->>>>>>> 0556ebed
 
   # perform ThinLTO indexing and cross-module importing
   $LTO -thinlto -thinlto-action=thinlink "${LinkKernels[@]}" -o $TEMP_DIR/kernel.thinlto.index
@@ -305,7 +276,7 @@
 
   declare -a pids
   # for each GPU target, lower LLVM IR kernels into GCN ISA
-  for AMDGPU_TARGET in ${AMDGPUTargetArray[@]}
+  for AMDGPU_TARGET in ${AMDGPU_TARGET_ARRAY[@]}
   do
     { _thinlto_target_helper $AMDGPU_TARGET $TEMP_DIR/kernel-$AMDGPU_TARGET.hsaco; } &
 
@@ -326,32 +297,6 @@
   if [ $ret != 0 ]; then
     exit $ret
   fi
-<<<<<<< HEAD
-=======
-
-  i=0
-  for AMDGPU_TARGET in ${AMDGPU_TARGET_ARRAY[@]} ; do
-    # Combine all .isabin files into HSACO format
-    $LLD -shared ${ISABIN_FILES[$i]} -o $KERNEL-$AMDGPU_TARGET.hsaco
-    ret=$?
-    if [ $ret != 0 ]; then
-      echo "Generating AMD GCN kernel failed in ld.lld for target: $AMDGPU_TARGET"
-      exit $ret
-    fi
-    if [ $KMDUMPISA == "1" ]; then
-      cp $KERNEL-$AMDGPU_TARGET.hsaco ${KMDUMPDIR}/dump-$AMDGPU_TARGET.hsaco
-    fi
-
-    if [ $VERBOSE != 0 ]; then
-      echo "Generated: $KERNEL-$AMDGPU_TARGET.hsaco"
-    fi
-
-    # augment arguments to clang-offload-bundler
-    CLANG_OFFLOAD_BUNDLER_INPUTS_ARGS+=",$KERNEL-$AMDGPU_TARGET.hsaco"
-    CLANG_OFFLOAD_BUNDLER_TARGETS_ARGS+=",hcc-amdgcn--amdhsa-$AMDGPU_TARGET"
-    i+=1
-  done
->>>>>>> 0556ebed
 }
 
 # Using default path for link-time opt and llc in clamp-device
