#!/bin/bash

# enable bash debugging
KMDBSCRIPT="${KMDBSCRIPT:=0}"
if [ $KMDBSCRIPT == "1" ]
then
  set -x
fi

# directory where files are dumped
KMDUMPDIR="${KMDUMPDIR:=.}"

# dump the LLVM bitcode
KMDUMPLLVM="${KMDUMPLLVM:=0}"

# dump the isa
KMDUMPISA="${KMDUMPISA:=0}"

# pass extra options to OPT
# KMOPTOPT can be used to pass last-minute options to opt in the backend
# if not set, then "-O3" would be passed to opt
KMOPTOPT="${KMOPTOPT:="-O3"}"

# pass extra options to LLC
# KMOPTLLC can be used to pass last-minute options to llc in the backend
# if not set, then 2 will be passed to llc
KMOPTLLC="${KMOPTLLC:=2}"

# enable LLVM hijacking
KMHACKLLVM="${KMHACKLLVM:=0}"

# determine if we want to use ThinLTO
KMTHINLTO="${KMTHINLTO:=0}"

# check number of arguments
if [ "$#" -eq 0 ]; then
  echo "$0 is NOT recommended to be directly used" >&2
  exit 1
fi

# enable bundle dumping
KMDUMPBUNDLE="${KMDUMPBUNDLE:=0}"

BINDIR=$(dirname $0)
LINK=$BINDIR/llvm-link
LTO=$BINDIR/llvm-lto
SPLIT=$BINDIR/llvm-split
OPT=$BINDIR/opt
LOAD_PASS_LIB=$BINDIR/../lib
CLAMP_DEVICE=$BINDIR/clamp-device
LLD=$BINDIR/ld.lld
CLAMP_EMBED=$BINDIR/clamp-embed
CLANG_OFFLOAD_BUNDLER=$BINDIR/clang-offload-bundler

################
# Verbose flag
################

VERBOSE=0

################
# GPU targets
# This array could be populated via 3 methods:
# 1) clang driver adds multiple --amdgpu-target=<GPU target> options
# 2) HCC_AMDGPU_TARGET env var, multiple targets are delimited by ",".
#    Example:
#
#    export HCC_AMDGPU_TARGET=gfx701,gfx801,gfx802,gfx803
#    # ISA for Hawaii(gfx701), Carrizo(gfx801), Tonga(gfx802) and Fiji(gfx803)
#    # would be produced
#    hcc `hcc-config --cxxflags --ldflags` foo.cpp
#
# 3) CMake AMDGPU_TARGET config value. This is the last resort options.
################

AMDGPU_TARGET_ARRAY=()

################
# link
################

LINK_KERNEL_ARGS=()
LINK_HOST_ARGS=()
LINK_CPU_ARG=()
LINK_OTHER_ARGS=()

TEMP_DIR=`mktemp -d`

# a file which contains the list of __cxxamp_serialize symbols in each CPU object file
CXXAMP_SERIALIZE_SYMBOL_FILE=$TEMP_DIR/symbol.txt
touch $CXXAMP_SERIALIZE_SYMBOL_FILE

# determine `file` output per host architecture
if [[ "@CMAKE_SYSTEM_PROCESSOR@" == "x86_64" ]]; then
  OBJ_FILE_FORMAT_STRING="ELF 64-bit LSB  relocatable, x86-64"
elif [[ "@CMAKE_SYSTEM_PROCESSOR@" == "aarch64" ]]; then
  OBJ_FILE_FORMAT_STRING="ELF 64-bit LSB  relocatable, ARM aarch64"
elif [[ "@CMAKE_SYSTEM_PROCESSOR@" == "ppc64" ]]; then
  OBJ_FILE_FORMAT_STRING="ELF 64-bit LSB  relocatable, ppc64"
elif [[ "@CMAKE_SYSTEM_PROCESSOR@" == "ppc64le" ]]; then
  OBJ_FILE_FORMAT_STRING="ELF 64-bit LSB  relocatable, ppc64le"
else
  OBJ_FILE_FORMAT_STRING="ELF 64-bit LSB  relocatable"
fi

# find object file
_find_object() {
  local FILE=$1
  local ret=${FILE%.o}

  if [ -e $FILE ]; then
    local file_output=`file $FILE | grep "$OBJ_FILE_FORMAT_STRING"`
    local readelf_output=`readelf -h $FILE 2>&1 | grep 'Relocatable file'`

    if [ ! -z "$file_output" ] && [ ! -z "$readelf_output" ]; then
      # remove postfix
      ret=${FILE%.*}
    fi
  fi

  echo $ret
}

ARGS="$@"
STATIC_LIB_LIST=()
TEMP_AR_DIRS=()

# detect the verbose flags before doing anything
if [[ "$ARGS" =~ --verbose ]]; then
  VERBOSE=1
fi
#very verbose
#VERBOSE=2

# This ThinLTO helper function performs the ThinLTO Link Time for the specified AMDGPU target.
# Using a helper function allows us to launch multiple helper functions in parallel for different gfx targets.
_thinlto_target_helper() {

  local AMDGPU_TARGET=$1

  # prepare the rocdl libraries to be linked
  HCC_BC_LIBS="$ROCM_LIB/hc.amdgcn.bc $ROCM_LIB/opencl.amdgcn.bc $ROCM_LIB/ocml.amdgcn.bc $ROCM_LIB/ockl.amdgcn.bc $ROCM_LIB/irif.amdgcn.bc $ROCM_LIB/oclc_finite_only_off.amdgcn.bc $ROCM_LIB/oclc_daz_opt_off.amdgcn.bc $ROCM_LIB/oclc_correctly_rounded_sqrt_on.amdgcn.bc $ROCM_LIB/oclc_unsafe_math_off.amdgcn.bc"
  HCC_EXTRA_ARCH_FILE=""
  # select appropriate ROCm-Device-Libs per AMDGPU_TARGET
  if [ $AMDGPU_TARGET == "gfx700" ]; then
    OCLC_ISA_VERSION_LIB="$ROCM_LIB/oclc_isa_version_700.amdgcn.bc"
    HCC_EXTRA_ARCH_FILE=$HCC_EXTRA_LIBRARIES_GFX700
  elif [ $AMDGPU_TARGET == "gfx701" ]; then
    OCLC_ISA_VERSION_LIB="$ROCM_LIB/oclc_isa_version_701.amdgcn.bc"
    HCC_EXTRA_ARCH_FILE=$HCC_EXTRA_LIBRARIES_GFX701
  elif [ $AMDGPU_TARGET == "gfx801" ]; then
    OCLC_ISA_VERSION_LIB="$ROCM_LIB/oclc_isa_version_801.amdgcn.bc"
    HCC_EXTRA_ARCH_FILE=$HCC_EXTRA_LIBRARIES_GFX801
  elif [ $AMDGPU_TARGET == "gfx802" ]; then
    OCLC_ISA_VERSION_LIB="$ROCM_LIB/oclc_isa_version_802.amdgcn.bc"
    HCC_EXTRA_ARCH_FILE=$HCC_EXTRA_LIBRARIES_GFX802
  elif [ $AMDGPU_TARGET == "gfx803" ]; then
    OCLC_ISA_VERSION_LIB="$ROCM_LIB/oclc_isa_version_803.amdgcn.bc"
    HCC_EXTRA_ARCH_FILE=$HCC_EXTRA_LIBRARIES_GFX803
  elif [ $AMDGPU_TARGET == "gfx900" ]; then
    OCLC_ISA_VERSION_LIB="$ROCM_LIB/oclc_isa_version_900.amdgcn.bc"
    HCC_EXTRA_ARCH_FILE=$HCC_EXTRA_LIBRARIES_GFX900
  elif [ $AMDGPU_TARGET == "gfx901" ]; then
    OCLC_ISA_VERSION_LIB="$ROCM_LIB/oclc_isa_version_901.amdgcn.bc"
    HCC_EXTRA_ARCH_FILE=$HCC_EXTRA_LIBRARIES_GFX901
  fi
  HCC_BC_LIBS="$HCC_BC_LIBS $OCLC_ISA_VERSION_LIB $HCC_EXTRA_LIBRARIES $HCC_EXTRA_ARCH_FILE"

  # prepare all kernels for opt and llc passes by linking with rocdl library
  declare -a LINK_IMPORTED_KERNEL_ARGS
  for KERNEL in ${LinkKernels[@]}
  do
    LINK_IMPORTED_KERNEL_ARGS+=( $KERNEL-$AMDGPU_TARGET.imported.bc )
    $LINK -suppress-warnings -o $KERNEL-$AMDGPU_TARGET.imported.bc $KERNEL.thinlto.imported.bc $HCC_BC_LIBS
  done

  if [ $VERBOSE != 0 ]; then
    echo "Imported Kernels: ${LINK_IMPORTED_KERNEL_ARGS[@]}"
    echo ""
  fi

  # perform parallel opt and llc in-program llvm-lto and
  # specify the opt and codegen passes to be added
  $LTO -thinlto -thinlto-action=optllc "${LINK_IMPORTED_KERNEL_ARGS[@]}" -load $LOAD_PASS_LIB/LLVMSelectAcceleratorCode@CMAKE_SHARED_LIBRARY_SUFFIX@ -select-accelerator-code -dce -globaldce -always-inline -mtriple amdgcn--amdhsa-amdgiz -mcpu=$AMDGPU_TARGET -infer-address-spaces -amdgpu-internalize-symbols -lto-freestanding -enable-si-insert-waitcnts=0 $KMOPTOPT -codegen-opt-level=$KMOPTLLC -thinlto-save-temps="$TEMP_DIR/"

  # since thinlto has multiple kernel files, we will dump all the optimized kernel files
  if [ $KMDUMPLLVM == "1" ]; then
    for f in $TEMP_DIR/*.1.opt.bc; do bn="${f##*/}"; cp "$f" "${KMDUMPDIR}/dump-$AMDGPU_TARGET.${bn%%.*}.opt.bc"; done
  fi

  # there are multiple kernels that underwent codegen as well, we will dump all of their isa files
  if [ $KMDUMPISA == "1" ]; then
    $LTO -thinlto -thinlto-action=optllc "${LINK_IMPORTED_KERNEL_ARGS[@]}" -load $LOAD_PASS_LIB/LLVMSelectAcceleratorCode@CMAKE_SHARED_LIBRARY_SUFFIX@ -select-accelerator-code -dce -globaldce -always-inline -mtriple amdgcn--amdhsa-amdgiz -mcpu=$AMDGPU_TARGET -infer-address-spaces -amdgpu-internalize-symbols -lto-freestanding -dump-isa -enable-si-insert-waitcnts=0 $KMOPTOPT -codegen-opt-level=$KMOPTLLC
    for f in $TEMP_DIR/*.thinlto.isa; do bn="${f##*/}"; cp "$f" "${KMDUMPDIR}/dump-$AMDGPU_TARGET.${bn%%.*}.isa"; done
  fi

  declare -a ISABIN_FILES
  # collect the ISABIN files for lld linking
  for KERNEL in ${LINK_IMPORTED_KERNEL_ARGS[@]}
  do
    ISABIN_FILES+=( $KERNEL.thinlto.isabin )
  done

  if [ $VERBOSE != 0 ]; then
    echo "ISABIN Kernels: ${ISABIN_FILES[@]}"
    echo ""
  fi

  # combine all ISABIN files into HSACO format
  $LLD -shared ${ISABIN_FILES[@]} -o $2
  ret=$?
  if [ $ret != 0 ]; then
    echo "Generating AMD GCN kernel failed in ld.lld for target: $AMDGPU_TARGET"
    exit $ret
  fi
  if [ $KMDUMPISA == "1" ]; then
    cp $2 ${KMDUMPDIR}/dump-$AMDGPU_TARGET.hsaco
  fi

  if [ $VERBOSE != 0 ]; then
    echo "Generated: $2"
    echo ""
  fi
  unset ISABIN_FILES
  unset LINK_IMPORTED_KERNEL_ARGS
}

# Using ThinLTO for performing opt and codegen on kernels in parallel
_thinlto_path() {

  if [ $VERBOSE != 0 ]; then
    echo "Generating AMD GCN Kernels: ${LINK_KERNEL_ARGS[@]}"
    echo ""
  fi

  ################
  # Determine the ROCm device libs path
  ################

  ROCM_DEVICE_LIBS_SEARCH_PATHS="@ROCM_DEVICE_LIB_PATHS@"
  ROCM_LIB=""
  for SEARCH_PATH in $(echo $ROCM_DEVICE_LIBS_SEARCH_PATHS | tr ";" "\n")
  do
    if [ -f "$SEARCH_PATH/ocml.amdgcn.bc" ]; then
      ROCM_LIB=$SEARCH_PATH
      break
    fi
  done
  if [ ! -f "$ROCM_LIB/ocml.amdgcn.bc" ]; then
    echo "ROCm Device Libs is missing"
    exit 1
  fi

  unset LinkKernels
  LinkKernels=()
  NUM_SPLIT=4
  NUM_KERNS_THRESHOLD=1000
  # for each kernel, decide if we want to split the kernel file into multiple
  for KERNEL in ${LINK_KERNEL_ARGS[@]} ; do
    if [ $VERBOSE != 0 ]; then
      echo "Splitting Kernel: ${KERNEL}"
    fi

    # Using llvm-split, perform kernel splitting and return number of kernels in the file
    NUM_KERNELS=`$SPLIT "${KERNEL}" -o "${KERNEL}" -split-hcc-kernels -split-hcc-threshold $NUM_KERNS_THRESHOLD -j $NUM_SPLIT`

    if [ $VERBOSE != 0 ]; then
      echo "Num Kerns: $NUM_KERNELS Num Kerns Threshold: $NUM_KERNS_THRESHOLD"
    fi

    # If number of kernels in the file exceeds the threshold, we will need to add each sub file into the array for LTO later
    # Otherwise we will generate the module summary for the original kernel file for ThinLTO indexing later
    if [ $NUM_KERNELS -le $NUM_KERNS_THRESHOLD ]; then
      $OPT -thinlto-bc -disable-opt -module-summary $KERNEL -o $KERNEL
      LinkKernels+=( "$KERNEL" )
    else
      if [ $VERBOSE != 0 ]; then
        echo "  Splitted Number of Files: $NUM_SPLIT"
      fi
      for ((SUBKERNEL=0; SUBKERNEL < NUM_SPLIT; SUBKERNEL++)) ; do
        $OPT -thinlto-bc -disable-opt -module-summary $KERNEL$SUBKERNEL -o $KERNEL$SUBKERNEL.bc
        LinkKernels+=( "$KERNEL$SUBKERNEL.bc" )
      done
    fi
  done

  if [ $VERBOSE != 0 ]; then
    echo "Splitted Kernels: ${LinkKernels[@]}"
    echo ""
  fi

  # perform ThinLTO indexing and cross-module importing
  $LTO -thinlto -thinlto-action=thinlink "${LinkKernels[@]}" -o $TEMP_DIR/kernel.thinlto.index
  $LTO -thinlto -thinlto-action=import "${LinkKernels[@]}" -thinlto-index=$TEMP_DIR/kernel.thinlto.index -import-instr-limit=1048576 -force-import-weak

  declare -a pids
  # for each GPU target, lower LLVM IR kernels into GCN ISA in parallel
  for AMDGPU_TARGET in ${AMDGPU_TARGET_ARRAY[@]}
  do
    { _thinlto_target_helper $AMDGPU_TARGET $TEMP_DIR/kernel-$AMDGPU_TARGET.hsaco; } &

    # error handling
    pids=("${pids[@]}" "$!")

    # augment arguments to clang-offload-bundler
    CLANG_OFFLOAD_BUNDLER_INPUTS_ARGS+=",$TEMP_DIR/kernel-$AMDGPU_TARGET.hsaco"
    CLANG_OFFLOAD_BUNDLER_TARGETS_ARGS+=",hcc-amdgcn--amdhsa-$AMDGPU_TARGET"
  done

  # collect all the error codes from forked processes
  # error handling
  for pid in ${pids[*]}; do
    wait $pid || ret=$((ret+$?))
  done
  unset pids
  if [ $ret != 0 ]; then
    exit $ret
  fi
<<<<<<< HEAD
=======

  i=0
  for AMDGPU_TARGET in ${AMDGPU_TARGET_ARRAY[@]} ; do
    # Combine all .isabin files into HSACO format
    $LLD -shared ${ISABIN_FILES[$i]} -o $KERNEL-$AMDGPU_TARGET.hsaco
    ret=$?
    if [ $ret != 0 ]; then
      echo "Generating AMD GCN kernel failed in ld.lld for target: $AMDGPU_TARGET"
      exit $ret
    fi
    if [ $KMDUMPISA == "1" ]; then
      cp $KERNEL-$AMDGPU_TARGET.hsaco ${KMDUMPDIR}/dump-$AMDGPU_TARGET.hsaco
    fi

    if [ $VERBOSE != 0 ]; then
      echo "Generated: $KERNEL-$AMDGPU_TARGET.hsaco"
    fi

    # augment arguments to clang-offload-bundler
    CLANG_OFFLOAD_BUNDLER_INPUTS_ARGS+=",$KERNEL-$AMDGPU_TARGET.hsaco"
    CLANG_OFFLOAD_BUNDLER_TARGETS_ARGS+=",hcc-amdgcn-amd-amdhsa--$AMDGPU_TARGET"
    i+=1
  done
>>>>>>> 47899bc8
}

# Using default path for link-time opt and llc in clamp-device
_default_path() {

  # combine kernel sections together
  $LINK "${LINK_KERNEL_ARGS[@]}" | $OPT -always-inline - -o $TEMP_DIR/kernel.bc

  if [ $VERBOSE == 1 ]; then
    echo "Generating AMD GCN kernel"
  fi

  declare -a pids
  # for each GPU target, lower to GCN ISA in HSACO format
  for AMDGPU_TARGET in ${AMDGPU_TARGET_ARRAY[@]}; do
    { $CLAMP_DEVICE $TEMP_DIR/kernel.bc $TEMP_DIR/kernel-$AMDGPU_TARGET.hsaco --amdgpu-target=$AMDGPU_TARGET; } &

    # error handling
    pids=("${pids[@]}" "$!")

    # augment arguments to clang-offload-bundler
    CLANG_OFFLOAD_BUNDLER_INPUTS_ARGS+=",$TEMP_DIR/kernel-$AMDGPU_TARGET.hsaco"
    CLANG_OFFLOAD_BUNDLER_TARGETS_ARGS+=",hcc-amdgcn-amd-amdhsa--$AMDGPU_TARGET"
  done

  # collect all the error codes from forked processes
  # error handling
  for pid in ${pids[*]}; do
    wait $pid || ret=$((ret+$?))
  done
  unset pids
  if [ $ret != 0 ]; then
    exit $ret
  fi
}

# gather a list of library search paths
LIB_SEARCH_PATHS=()
for ARG in "$@"
do
  # matches -L<path>
  if [[ "$ARG" =~ ^-L.* ]]; then
    REAL_PATH="$(readlink -f "${ARG:2}")"
    if [ $VERBOSE == 2 ]; then
      echo "add library path: ${ARG:2}, canonical path: $REAL_PATH"
    fi
    LIB_SEARCH_PATHS+=( "$REAL_PATH" )
  fi
done

# gather input arguments from linker command files
INPUT_ARGUMENTS=()
for ARG in "$@"
do
  # matches @<path>
  if [[ "$ARG" =~ ^@.* ]]; then
    REAL_PATH="$(readlink -f "${ARG:1}")"
    if [ $VERBOSE == 2 ]; then
      echo "add linker command path: ${ARG:1}, canonical path: $REAL_PATH"
    fi

    # read from linker command file
    IFS=$'\n' read -d '' -r -a LINES < "$REAL_PATH"
    for LINE in ${LINES[@]}
    do
      if [ $VERBOSE == 2 ]; then
        echo "add linker command: $LINE"
      fi
      INPUT_ARGUMENTS+=($LINE)
    done
  else
    INPUT_ARGUMENTS+=("$ARG")
  fi
done

for ARG in "${INPUT_ARGUMENTS[@]}"
do

  case $ARG in
    ######################
    # Parse AMDGPU target
    ######################
    --amdgpu-target=*)
    AMDGPU_TARGET_ARRAY+=("${ARG#*=}")
    continue
    ;;
    ################################################
    # Parse dump options and export them for called
    # scripts e.g. clamp-device
    ################################################
    --hcc-extra-libs=*)
    HCC_EXTRA_LIBRARIES="$HCC_EXTRA_LIBRARIES ${ARG#*=}"
    continue
    ;;
    -dump-isa)
    export KMDUMPISA=1
    continue
    ;;
    -dump-llvm)
    export KMDUMPLLVM=1
    continue
    ;;
    -dump-dir=*)
    export KMDUMPDIR="${ARG#*=}"
    continue
    ;;
  esac

  #####################################
  # detect object or static library
  #####################################

  OBJS_TO_PROCESS=()


  if [[ "$ARG" =~ [^[:space:]]+\.cpu$ ]]; then

    cp "$ARG" $TEMP_DIR/kernel_cpu.o
    LINK_CPU_ARG+=( "$TEMP_DIR/kernel_cpu.o" )

  elif [[ "$ARG" =~ [^[:space:]]+\.o$ ]]; then
    # detected a .o file
    if [ $VERBOSE == 2 ]; then
      echo "detect object file to process further: $ARG"
    fi

    OBJS_TO_PROCESS+=( "$ARG" )
  elif [[ "$ARG" =~ ^-l[^[:space:]]+$ ]] || [[ "$ARG" =~ [^[:space:]]+.a$ ]] || [[ "$ARG" =~ [^[:space:]]+.lo$ ]]; then

    # proccess a static library

    DETECTED_STATIC_LIBRARY=""

    # detected whether it's an -l<library naem> option
    if [[ "$ARG" =~ ^-l[^[:space:]]+$ ]]; then

      # expand the option into a library name
      STATIC_LIB_NAME="lib${ARG:2}.a"

      if [ $VERBOSE == 2 ]; then
        echo "looking for static library $STATIC_LIB_NAME"
      fi

      # look for the static library in the library search paths
      for LIB_PATH in "${LIB_SEARCH_PATHS[@]}"
      do
        FULL_LIB_PATH="$LIB_PATH"
        FULL_LIB_PATH+="/"
        FULL_LIB_PATH+="$STATIC_LIB_NAME"
        FULL_LIB_PATH=$(readlink -f "$FULL_LIB_PATH")
        if [ $VERBOSE == 2 ]; then
          echo "trying to detect $FULL_LIB_PATH"
        fi
        if [ -f "$FULL_LIB_PATH" ]; then
          if [ $VERBOSE == 2 ]; then
            echo "$FULL_LIB_PATH detected"
          fi
          DETECTED_STATIC_LIBRARY="$FULL_LIB_PATH";
          break;
        fi
      done
    else
      # this is .a or .lo static library file specified at the commad line
      if [ -f "$ARG" ]; then
        FULL_LIB_PATH=$(readlink -f "$ARG")
        if [ $VERBOSE == 2 ]; then
          echo "use .a / .lo specified at: $FULL_LIB_PATH"
        fi
        DETECTED_STATIC_LIBRARY="$FULL_LIB_PATH"
      fi
    fi  # if [[ "$ARG" =~ ^-l[^[:space:]]+$ ]]; then


    # check for duplicated static library options
    if [[ $DETECTED_STATIC_LIBRARY != "" ]]; then
      for LIB in "${STATIC_LIB_LIST[@]}"
      do
        if [[ $LIB == $DETECTED_STATIC_LIBRARY ]]; then
          # this library has already been looked at, skip it
          DETECTED_STATIC_LIBRARY=""
          break;
        fi
      done
      if [[ $DETECTED_STATIC_LIBRARY != "" ]]; then
        STATIC_LIB_LIST+=( "$DETECTED_STATIC_LIBRARY" )
      fi
    fi


    KERNEL_UNDETECTED="1"
    if [[ $DETECTED_STATIC_LIBRARY != "" ]]; then

      # we found a static library library
      if [ $VERBOSE == 2 ]; then
        echo "processing static library $DETECTED_STATIC_LIBRARY"
      fi

      # detect whether the objects in the static library contain a .kernel section
      KERNEL_UNDETECTED=`objdump -t "$DETECTED_STATIC_LIBRARY" | grep -q "\.kernel"; echo $?`
      if [[ $KERNEL_UNDETECTED == "0" ]]; then

        # .kernel section detected, extract the objects from the archieve

        if [ $VERBOSE == 2 ]; then
          echo "kernel detected in $DETECTED_STATIC_LIBRARY"
        fi

        CURRENT_DIR=$PWD
        # extract the archive
        FILE=`basename $DETECTED_STATIC_LIBRARY`
        AR_TEMP_DIR="$TEMP_DIR"
        AR_TEMP_DIR+="/"
        AR_TEMP_DIR+="$FILE"

        if [ $VERBOSE == 2 ]; then
          echo "creating temp dir: $AR_TEMP_DIR"
        fi

        mkdir -p "$AR_TEMP_DIR"
        TEMP_AR_DIRS+=( "$AR_TEMP_DIR" )
        cd "$AR_TEMP_DIR"
        `ar x "$DETECTED_STATIC_LIBRARY"`

        cd "$CURRENT_DIR"

        # store all the extract objects to process further
        OBJS_TO_PROCESS=($(ls "$AR_TEMP_DIR"/*.o))

      fi  # if [[ $KERNEL_UNDETECTED == "0" ]]; then
    fi  # if [[ $DETECTED_STATIC_LIBRARY != "" ]]; then
  elif [ -f "$ARG" ]; then
    # an object file but doesn't have an .o extension??
    file_output=`file "$ARG" | grep "$OBJ_FILE_FORMAT_STRING"`
    readelf_output=`readelf -h "$ARG" 2>&1 | grep 'Relocatable file'`
    if [ ! -z "$file_output" ] && [ ! -z "$readelf_output" ]; then
      OBJS_TO_PROCESS+=( "$ARG" )
    fi
  fi


  # no objects to further process, pass the original args down to the host linker
  if [ ${#OBJS_TO_PROCESS[@]} == 0 ]; then
    # no objects to further process, pass the original args down to the host linker
    if [ $VERBOSE == 2 ]; then
      echo "passing down link args: $ARG"
    fi
    LINK_OTHER_ARGS+=( "$ARG" )
    continue
  fi

  # processs the objects we put aside
  for OBJ in "${OBJS_TO_PROCESS[@]}"
  do
    if [ $VERBOSE == 2 ]; then
      echo "processing $OBJ"
    fi

    # detect whether the objects in the static library contain a .kernel section
    KERNEL_UNDETECTED=`objdump -t "$OBJ" | grep -q "\.kernel"; echo $?`
    if [[ $KERNEL_UNDETECTED == "0" ]]; then

      FILE=`basename "$OBJ"` # remove path
      FILENAME="${FILE%.*}"
      KERNEL_FILE="$TEMP_DIR/$FILENAME.kernel.bc"
      HOST_FILE="$TEMP_DIR/$FILENAME.host.o"

      # extract kernel section
      objcopy -O binary -j .kernel "$OBJ" "$KERNEL_FILE"

      # extract host section
      objcopy -R .kernel "$OBJ" "$HOST_FILE"

      # strip all symbols specified in symbol.txt from $HOST_FILE
      objcopy @$CXXAMP_SERIALIZE_SYMBOL_FILE "$HOST_FILE" "$HOST_FILE.new" 2> /dev/null
      if [ -f "$HOST_FILE.new" ]; then
        mv "$HOST_FILE.new" "$HOST_FILE"
      fi

      # find cxxamp_serialize symbols and save them into symbol.txt
      objdump -t "$HOST_FILE" -j .text 2> /dev/null | grep "g.*__cxxamp_serialize" | awk '{print "-L"$6}' >> $CXXAMP_SERIALIZE_SYMBOL_FILE

      # if the kernel file is empty, just throw it away
      KERNEL_FILE_SIZE=$(wc -c < "$KERNEL_FILE")
      if [ "$KERNEL_FILE_SIZE" -ne "0" ]; then
        LINK_KERNEL_ARGS+=( "$KERNEL_FILE" )
      fi

      LINK_HOST_ARGS+=( "$HOST_FILE" )
    else
      LINK_OTHER_ARGS+=( "$OBJ" )
    fi


  done # for OBJ in "${OBJS_TO_PROCESS[@]}"
done

# AMDGPU_TARGET_ARRAY could be overridden by HCC_AMDGPU_TARGET env variable
if [ -n "$HCC_AMDGPU_TARGET" ]; then
  # tokenize HCC_AMDGPU_TARGET
  IFS=','
  HCC_AMDGPU_TARGET_TOKENS=($HCC_AMDGPU_TARGET)
  unset IFS
  # parse individual token, override AMDGPU_TARGET_ARRAY
  iter=0
  for HCC_AMDGPU_TARGET_TOKEN in ${HCC_AMDGPU_TARGET_TOKENS[@]}; do
    AMDGPU_TARGET_ARRAY[$iter]=$HCC_AMDGPU_TARGET_TOKEN
    ((iter++))
  done
fi

# In case neither Clang Driver nor HCC_AMDGPU_TARGET env var specify target,
# use default value in CMake configuration
if [ ${#AMDGPU_TARGET_ARRAY[@]} == 0 ]; then
  AMDGPU_TARGET_ARRAY=(@AMDGPU_TARGET@)
fi

if [ $VERBOSE != 0 ]; then
  echo "AMDGPU target array: "${AMDGPU_TARGET_ARRAY[@]}
  echo ""
fi

if [ $VERBOSE != 0 ]; then
  echo "new kernel args: ${LINK_KERNEL_ARGS[@]}"
  echo ""
  echo "new host args: ${LINK_HOST_ARGS[@]}"
  echo ""
  echo "new other args: ${LINK_OTHER_ARGS[@]}"
  echo ""
fi

# linker return value
ret=0

# only do kernel lowering if there are objects given
if [ ${#LINK_KERNEL_ARGS[@]} != 0 ]; then

  # touch an empty object for host part, to accomodate rule required by
  # clang-offload-bundler
  touch $TEMP_DIR/__empty.o

  # invoke clang-offload-bundler to create kernel bundle
  CLANG_OFFLOAD_BUNDLER_INPUTS_ARGS="-inputs=$TEMP_DIR/__empty.o"
  CLANG_OFFLOAD_BUNDLER_TARGETS_ARGS="-targets=host-@CMAKE_SYSTEM_PROCESSOR@-unknown-linux"

  if [ $KMTHINLTO == "1" ]; then
    _thinlto_path
  else
    _default_path
  fi

  if [ $VERBOSE != 0 ]; then
    echo "Finished generation of AMD GCN kernels"
  fi

  # invoke clang-offload-bundler
  $CLANG_OFFLOAD_BUNDLER -type=o $CLANG_OFFLOAD_BUNDLER_INPUTS_ARGS $CLANG_OFFLOAD_BUNDLER_TARGETS_ARGS -outputs=$TEMP_DIR/kernel.bundle

  # error handling
  ret=$?
  if [ $ret != 0 ]; then
    exit $ret
  fi

  if [ $KMDUMPBUNDLE == "1" ]; then
    cp $TEMP_DIR/kernel.bundle ./dump.bundle
  fi

  # build a new kernel object
  pushd . > /dev/null
  cd $TEMP_DIR
  $CLAMP_EMBED kernel.bundle kernel_hsa.o
  popd > /dev/null

  # link everything together
  ld --allow-multiple-definition $TEMP_DIR/kernel_hsa.o "${LINK_HOST_ARGS[@]}" "${LINK_CPU_ARG[@]}" "${LINK_OTHER_ARGS[@]}"
  ret=$?

fi # if [ -n $LINK_KERNEL_ARGS ];

# remove temp files
if [ -e $TEMP_DIR/kernel_hsa.o ]; then
  rm $TEMP_DIR/kernel_hsa.o
fi

if [ -e $TEMP_DIR/kernel_cpu.o ]; then
  rm $TEMP_DIR/kernel_cpu.o
fi

if [ -e $TEMP_DIR/__empty.o ]; then
  rm $TEMP_DIR/__empty.o
fi

if [ -e $TEMP_DIR/kernel.bundle ]; then
  rm $TEMP_DIR/kernel.bundle
fi

rm -f $TEMP_DIR/kernel-*.hsaco

if [ -e $TEMP_DIR/kernel.bc ]; then
  rm $TEMP_DIR/kernel.bc
fi

if [ ${#LINK_KERNEL_ARGS[@]} != 0 ]; then
  rm -f "${LINK_KERNEL_ARGS[@]}" # individual kernels
fi

if [ -n "$LINK_HOST_ARGS" ]; then
  rm -f "${LINK_HOST_ARGS[@]}" # individual host codes
fi

if [ -e $CXXAMP_SERIALIZE_SYMBOL_FILE ]; then
  rm $CXXAMP_SERIALIZE_SYMBOL_FILE # __cxxamp_serialize symbols
fi

for TD in "${TEMP_AR_DIRS[@]}"
do
  rm -rf $TD
done

if [ -d $TEMP_DIR ]; then
  rm -f $TEMP_DIR/*
  rmdir $TEMP_DIR
fi

# return value
exit $ret<|MERGE_RESOLUTION|>--- conflicted
+++ resolved
@@ -316,32 +316,6 @@
   if [ $ret != 0 ]; then
     exit $ret
   fi
-<<<<<<< HEAD
-=======
-
-  i=0
-  for AMDGPU_TARGET in ${AMDGPU_TARGET_ARRAY[@]} ; do
-    # Combine all .isabin files into HSACO format
-    $LLD -shared ${ISABIN_FILES[$i]} -o $KERNEL-$AMDGPU_TARGET.hsaco
-    ret=$?
-    if [ $ret != 0 ]; then
-      echo "Generating AMD GCN kernel failed in ld.lld for target: $AMDGPU_TARGET"
-      exit $ret
-    fi
-    if [ $KMDUMPISA == "1" ]; then
-      cp $KERNEL-$AMDGPU_TARGET.hsaco ${KMDUMPDIR}/dump-$AMDGPU_TARGET.hsaco
-    fi
-
-    if [ $VERBOSE != 0 ]; then
-      echo "Generated: $KERNEL-$AMDGPU_TARGET.hsaco"
-    fi
-
-    # augment arguments to clang-offload-bundler
-    CLANG_OFFLOAD_BUNDLER_INPUTS_ARGS+=",$KERNEL-$AMDGPU_TARGET.hsaco"
-    CLANG_OFFLOAD_BUNDLER_TARGETS_ARGS+=",hcc-amdgcn-amd-amdhsa--$AMDGPU_TARGET"
-    i+=1
-  done
->>>>>>> 47899bc8
 }
 
 # Using default path for link-time opt and llc in clamp-device
