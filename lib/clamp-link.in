--- conflicted
+++ resolved
@@ -423,15 +423,9 @@
     # clang-offload-bundler
     touch $TEMP_DIR/__empty.o
 
-<<<<<<< HEAD
     # invoke clang-offload-bundler to create kernel bundle
     CLANG_OFFLOAD_BUNDLER_INPUTS_ARGS="-inputs=$TEMP_DIR/__empty.o"
-    CLANG_OFFLOAD_BUNDLER_TARGETS_ARGS="-targets=host-x86_64-unknown-linux"
-=======
-  # invoke clang-offload-bundler to create kernel bundle
-  CLANG_OFFLOAD_BUNDLER_INPUTS_ARGS="-inputs=$TEMP_DIR/__empty.o"
-  CLANG_OFFLOAD_BUNDLER_TARGETS_ARGS="-targets=host-@CMAKE_SYSTEM_PROCESSOR@-unknown-linux"
->>>>>>> 361cd11a
+    CLANG_OFFLOAD_BUNDLER_TARGETS_ARGS="-targets=host-@CMAKE_SYSTEM_PROCESSOR@-unknown-linux"
 
     declare -a pids
     declare -a ISABIN_FILES
