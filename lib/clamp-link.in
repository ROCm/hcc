--- conflicted
+++ resolved
@@ -111,23 +111,6 @@
 for ARG in "$@"
 do
 
-<<<<<<< HEAD
-=======
-  ####################################
-  #  parse the simple switches first...
-  ####################################
-
-  if [ "$ARG" == "--disable-opencl" ]; then
-    LOWER_OPENCL=0
-    continue
-  fi
-
-  if [ "$ARG" == "--disable-hsa" ]; then
-    LOWER_HSA=0
-    continue
-  fi
- 
->>>>>>> e2b4718b
   ######################
   # Parse AMDGPU target
   ######################
@@ -147,15 +130,9 @@
 
   if [[ "$ARG" =~ [^[:space:]]+\.cpu$ ]]; then
 
-<<<<<<< HEAD
-    cp $ARG $TEMP_DIR/kernel_cpu.o
-    NEW_LINK_CPU_ARG=$NEW_LINK_CPU_ARG" "$TEMP_DIR/kernel_cpu.o
-
-=======
     cp "$ARG" $TEMP_DIR/kernel_cpu.o
     LINK_CPU_ARG+=( "$TEMP_DIR/kernel_cpu.o" )
  
->>>>>>> e2b4718b
   elif [[ "$ARG" =~ [^[:space:]]+\.o$ ]]; then
     # detected a .o file
     if [ $VERBOSE == 2 ]; then
@@ -253,19 +230,11 @@
         if [ $VERBOSE == 2 ]; then
           echo "creating temp dir: $AR_TEMP_DIR"
         fi
-<<<<<<< HEAD
-
-        mkdir -p $AR_TEMP_DIR
-        TEMP_AR_DIRS+=( $AR_TEMP_DIR )
-        cd $AR_TEMP_DIR
-        `ar x $DETECTED_STATIC_LIBRARY`
-=======
  
         mkdir -p "$AR_TEMP_DIR"
         TEMP_AR_DIRS+=( "$AR_TEMP_DIR" )
         cd "$AR_TEMP_DIR"
         `ar x "$DETECTED_STATIC_LIBRARY"`
->>>>>>> e2b4718b
 
         cd "$CURRENT_DIR"
 
@@ -335,91 +304,7 @@
   done # for OBJ in "${OBJS_TO_PROCESS[@]}"
 done
 
-<<<<<<< HEAD
-else #  if [ $USE_NEW_LINK == 1 ]; then
-
-############################
-# Old argument processing
-############################
-
-for ARG in $ARGS
-do
-  if [ -f $ARG ]; then
-    FILE=`basename $ARG` # remove path
-    FILENAME=$(_find_object $FILE)  # check if it's an object file
-    CPUFILE=${FILE%.cpu}
-    ISCRT=${ARG#/usr}    # exception for objects under /usr
-    ISLIB=${ARG#/lib}    # exception for objects under /lib
-
-    if [ $FILENAME != $FILE ] && [ $ISCRT == $ARG ] && [ $ISLIB == $ARG ]; then
-      KERNEL_FILE=$TEMP_DIR/$FILENAME.kernel.bc
-      HOST_FILE=$TEMP_DIR/$FILENAME.host.o
-
-      # extract kernel section
-      objcopy -O binary -j .kernel $ARG $KERNEL_FILE
-
-      # extract host section
-      objcopy -R .kernel $ARG $HOST_FILE
-
-      # strip all symbols specified in symbol.txt from $HOST_FILE
-      objcopy @$CXXAMP_SERIALIZE_SYMBOL_FILE $HOST_FILE $HOST_FILE.new 2> /dev/null
-      if [ -f $HOST_FILE.new ]; then
-        mv $HOST_FILE.new $HOST_FILE
-      fi
-
-      # find cxxamp_serialize symbols and save them into symbol.txt
-      objdump -t $HOST_FILE -j .text 2> /dev/null | grep "g.*__cxxamp_serialize" | awk '{print "-L"$6}' >> $CXXAMP_SERIALIZE_SYMBOL_FILE
-
-      LINK_KERNEL_ARGS=$LINK_KERNEL_ARGS" "$KERNEL_FILE
-      LINK_HOST_ARGS=$LINK_HOST_ARGS" "$HOST_FILE
-    elif [[ $CPUFILE != $FILE ]]; then
-        cp $ARG $TEMP_DIR/kernel_cpu.o
-        LINK_CPU_ARG=$LINK_CPU_ARG" "$TEMP_DIR/kernel_cpu.o
-    else
-      LINK_OTHER_ARGS=$LINK_OTHER_ARGS" "$ARG
-    fi
-  elif [ $ARG == "--verbose" ]; then
-    VERBOSE=1
-  else
-
-    ######################
-    # Parse AMDGPU target
-    ######################
-    case $ARG in
-      --amdgpu-target=*)
-      AMDGPU_TARGET_ARRAY+=("${ARG#*=}")
-      continue
-      ;;
-    esac
-
-    #########################
-    # Append other arguments
-    #########################
-
-    LINK_OTHER_ARGS=$LINK_OTHER_ARGS" "$ARG
-  fi
-done
-
-
-if [ $VERBOSE != 0 ]; then
-  echo "kernel args: "$LINK_KERNEL_ARGS
-  echo ""
-  echo "host args: "$LINK_HOST_ARGS
-  echo ""
-  echo "other args: "$LINK_OTHER_ARGS
-  echo ""
-fi
-
-###################################
-# End of old argument processing
-###################################
-
-fi
-
 # AMDGPU_TARGET_ARRAY could be overridden by HCC_AMDGPU_TARGET env variable
-=======
-# AMDGPU_TARGET could be overridden by HCC_AMDGPU_TARGET env variable
->>>>>>> e2b4718b
 if [ -n "$HCC_AMDGPU_TARGET" ]; then
   # tokenize HCC_AMDGPU_TARGET
   IFS=','
@@ -464,18 +349,6 @@
   echo ""
 fi
 
-<<<<<<< HEAD
-if [ $VERBOSE != 0 ]; then
-  echo "replacing old link args with new link args"
-fi
-LINK_KERNEL_ARGS=$NEW_LINK_KERNEL_ARGS
-LINK_HOST_ARGS=$NEW_LINK_HOST_ARGS
-LINK_OTHER_ARGS=$NEW_LINK_OTHER_ARGS
-
-fi
-
-=======
->>>>>>> e2b4718b
 # linker return value
 ret=0
 
@@ -483,68 +356,11 @@
 if [ ${#LINK_KERNEL_ARGS[@]} != 0 ]; then
 
   # combine kernel sections together
-<<<<<<< HEAD
-  $LINK $LINK_KERNEL_ARGS | $OPT -always-inline - -o $TEMP_DIR/kernel.bc
+  $LINK "${LINK_KERNEL_ARGS[@]}" | $OPT -always-inline - -o $TEMP_DIR/kernel.bc
 
   # lower to GCN ISA
   if [ $VERBOSE == 1 ]; then
     echo "Generating AMD GCN kernel"
-=======
-  $LINK "${LINK_KERNEL_ARGS[@]}" | $OPT -always-inline - -o $TEMP_DIR/kernel.bc
-  
-  # lower to SPIR
-  if [ $LOWER_OPENCL == 1 ]; then
-    # lower to SPIR
-    if [ $VERBOSE == 0 ]; then
-      $CLAMP_DEVICE $TEMP_DIR/kernel.bc $TEMP_DIR/kernel.spir --spir
-    else
-      $CLAMP_DEVICE $TEMP_DIR/kernel.bc $TEMP_DIR/kernel.spir --spir --verbose
-    fi
-    ret=$?
-    if [ $ret == 0 ]; then
-      # build a new kernel object
-      pushd . > /dev/null
-      cd $TEMP_DIR
-      $CLAMP_EMBED kernel.spir kernel_spir.o
-      popd > /dev/null
-    fi
-  fi
-  
-  # lower to OpenCL C
-  if [ $LOWER_OPENCL == 1 ]; then
-    # lower to OpenCL C
-    if [ $VERBOSE == 0 ]; then
-      $CLAMP_DEVICE $TEMP_DIR/kernel.bc $TEMP_DIR/kernel.cl --opencl
-    else
-      $CLAMP_DEVICE $TEMP_DIR/kernel.bc $TEMP_DIR/kernel.cl --opencl --verbose
-    fi
-    ret=$?
-    if [ $ret == 0 ]; then
-      # build a new kernel object
-      pushd . > /dev/null
-      cd $TEMP_DIR
-      $CLAMP_EMBED kernel.cl kernel.o
-      popd > /dev/null
-    fi
-  fi
-  
-  # lower to HSA
-  if [ $LOWER_HSA == 1 ]; then
-    # lower to HSA BRIG
-    if [ $VERBOSE == 0 ]; then
-      $CLAMP_DEVICE $TEMP_DIR/kernel.bc $TEMP_DIR/kernel.brig --hsa --amdgpu-target=$AMDGPU_TARGET
-    else
-      $CLAMP_DEVICE $TEMP_DIR/kernel.bc $TEMP_DIR/kernel.brig --hsa --amdgpu-target=$AMDGPU_TARGET --verbose
-    fi
-    ret=$?
-    if [ $ret == 0 ]; then
-      # build a new kernel object
-      pushd . > /dev/null
-      cd $TEMP_DIR
-      $CLAMP_EMBED kernel.brig kernel_hsa.o
-      popd > /dev/null
-    fi
->>>>>>> e2b4718b
   fi
 
   # touch an empty object for host part, to accomodate rule required by
@@ -561,45 +377,8 @@
 
     # error handling
     ret=$?
-<<<<<<< HEAD
     if [ $ret != 0 ]; then
       exit $ret
-=======
-    if [ $ret == 0 ]; then
-      # build a new kernel object
-      pushd . > /dev/null
-      cd $TEMP_DIR
-      $CLAMP_EMBED kernel.isa kernel_hof.o
-      popd > /dev/null
-
-      # debug purpose
-      # dump the brig
-      KMDUMPBRIG="${KMDUMPBRIG:=0}"
-      if [ $KMDUMPBRIG == "1" ]; then
-        cp $TEMP_DIR/kernel.isa ./dump.isa
-      fi
-    fi
-  fi
-  
-  if [ $ret == 0 ]; then
-    # link everything together
-    if [ $LOWER_OPENCL == 1 ] && [ $LOWER_HSA == 1 ] && [ $LOWER_HOF == 1 ]; then
-      ld --allow-multiple-definition $TEMP_DIR/kernel.o $TEMP_DIR/kernel_spir.o $TEMP_DIR/kernel_hsa.o $TEMP_DIR/kernel_hof.o "${LINK_HOST_ARGS[@]}" "${LINK_CPU_ARG[@]}" "${LINK_OTHER_ARGS[@]}"
-    elif [ $LOWER_OPENCL == 1 ] && [ $LOWER_HSA == 1 ] && [ $LOWER_HOF == 0 ]; then
-      ld --allow-multiple-definition $TEMP_DIR/kernel.o $TEMP_DIR/kernel_spir.o $TEMP_DIR/kernel_hsa.o "${LINK_HOST_ARGS[@]}" "${LINK_CPU_ARG[@]}" "${LINK_OTHER_ARGS[@]}"
-      ret=$?
-    elif [ $LOWER_OPENCL == 1 ] && [ $LOWER_HSA == 0 ]; then
-      ld --allow-multiple-definition $TEMP_DIR/kernel.o $TEMP_DIR/kernel_spir.o "${LINK_HOST_ARGS[@]}" "${LINK_CPU_ARG[@]}" "${LINK_OTHER_ARGS[@]}"
-      ret=$?
-    elif [ $LOWER_OPENCL == 0 ] && [ $LOWER_HSA == 1 ] && [ $LOWER_HOF == 1 ]; then
-      ld --allow-multiple-definition $TEMP_DIR/kernel_hsa.o $TEMP_DIR/kernel_hof.o "${LINK_HOST_ARGS[@]}" "${LINK_CPU_ARG[@]}" "${LINK_OTHER_ARGS[@]}"
-    elif [ $LOWER_OPENCL == 0 ] && [ $LOWER_HSA == 1 ] && [ $LOWER_HOF == 0 ]; then
-      ld --allow-multiple-definition $TEMP_DIR/kernel_hsa.o "${LINK_HOST_ARGS[@]}" "${LINK_CPU_ARG[@]}" "${LINK_OTHER_ARGS[@]}"
-      ret=$?
-    else
-      echo "ERROR: No GPU target available! Linker failed."
-      ret=1
->>>>>>> e2b4718b
     fi
 
     # augment arguments to clang-offload-bundler
@@ -616,13 +395,9 @@
     exit $ret
   fi
 
-<<<<<<< HEAD
   if [ $KMDUMPBUNDLE == "1" ]; then
     cp $TEMP_DIR/kernel.bundle ./dump.bundle
   fi
-=======
-fi # if [ -n "${LINK_KERNEL_ARGS[@]}" ];
->>>>>>> e2b4718b
 
   # build a new kernel object
   pushd . > /dev/null
@@ -631,7 +406,7 @@
   popd > /dev/null
 
   # link everything together
-  ld --allow-multiple-definition $TEMP_DIR/kernel_hsa.o $LINK_HOST_ARGS $LINK_CPU_ARG $LINK_OTHER_ARGS
+  ld --allow-multiple-definition $TEMP_DIR/kernel_hsa.o "${LINK_HOST_ARGS[@]}" "${LINK_CPU_ARG[@]}" "${LINK_OTHER_ARGS[@]}"
   ret=$?
 
 fi # if [ -n $LINK_KERNEL_ARGS ];
