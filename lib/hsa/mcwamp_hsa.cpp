--- conflicted
+++ resolved
@@ -316,212 +316,7 @@
         using namespace ELFIO;
         using namespace std;
 
-<<<<<<< HEAD
         vector<string> r;
-=======
-namespace
-{
-    struct Symbol {
-        std::string name;
-        ELFIO::Elf64_Addr value = 0;
-        ELFIO::Elf_Xword size = 0;
-        ELFIO::Elf_Half sect_idx = 0;
-        std::uint8_t bind = 0;
-        std::uint8_t type = 0;
-        std::uint8_t other = 0;
-    };
-
-    inline
-    Symbol read_symbol(
-        const ELFIO::symbol_section_accessor& section, unsigned int idx)
-    {
-        assert(idx < section.get_symbols_num());
-
-        Symbol r;
-        section.get_symbol(
-            idx, r.name, r.value, r.size, r.bind, r.type, r.sect_idx, r.other);
-
-        return r;
-    }
-
-    template<typename P>
-    inline
-    ELFIO::section* find_section_if(ELFIO::elfio& reader, P p)
-    {
-        using namespace std;
-
-        const auto it = find_if(
-            reader.sections.begin(), reader.sections.end(), move(p));
-
-        return it != reader.sections.end() ? *it : nullptr;
-    }
-
-    inline
-    std::vector<std::string> copy_names_of_undefined_symbols(
-        const ELFIO::symbol_section_accessor& section)
-    {
-        using namespace ELFIO;
-        using namespace std;
-
-        vector<string> r;
-
-        for (auto i = 0u; i != section.get_symbols_num(); ++i) {
-            // TODO: this is boyscout code, caching the temporaries
-            //       may be of worth.
-
-            auto tmp = read_symbol(section, i);
-            if (tmp.sect_idx == SHN_UNDEF && !tmp.name.empty()) {
-                r.push_back(std::move(tmp.name));
-            }
-        }
-
-        return r;
-    }
-
-    inline
-    const std::unordered_map<
-        std::string,
-        std::pair<ELFIO::Elf64_Addr, ELFIO::Elf_Xword>>& symbol_addresses()
-    {
-        using namespace ELFIO;
-        using namespace std;
-
-        static unordered_map<string, pair<Elf64_Addr, Elf_Xword>> r;
-        static once_flag f;
-
-        call_once(f, []() {
-            dl_iterate_phdr([](dl_phdr_info* info, size_t, void*) {
-                static constexpr const char self[] = "/proc/self/exe";
-                elfio reader;
-
-                static unsigned int iter = 0u;
-                if (reader.load(!iter++ ? self : info->dlpi_name)) {
-                    auto it = find_section_if(
-                        reader, [](const class section* x) {
-                        return x->get_type() == SHT_SYMTAB;
-                    });
-
-                    if (it) {
-                        const symbol_section_accessor symtab{reader, it};
-
-                        for (auto i = 0u; i != symtab.get_symbols_num(); ++i) {
-                            auto tmp = read_symbol(symtab, i);
-
-                            if (tmp.type == STT_OBJECT &&
-                                tmp.sect_idx != SHN_UNDEF) {
-                                r.emplace(
-                                    move(tmp.name),
-                                    make_pair(tmp.value, tmp.size));
-                            }
-                        }
-                    }
-                }
-
-                return 0;
-            }, nullptr);
-        });
-
-        return r;
-    }
-
-    inline
-    const std::vector<hsa_agent_t>& all_agents()
-    {
-        using namespace std;
-
-        static vector<hsa_agent_t> r;
-        static once_flag f;
-
-        call_once(f, []() {
-            for (auto&& acc : hc::accelerator::get_all()) {
-                if (acc.is_hsa_accelerator()) {
-                    r.push_back(
-                        *static_cast<hsa_agent_t*>(acc.get_hsa_agent()));
-                }
-            }
-        });
-
-        return r;
-    }
-
-    inline
-    void associate_code_object_symbols_with_host_allocation(
-        const ELFIO::elfio& reader,
-        const ELFIO::elfio& self_reader,
-        ELFIO::section* code_object_dynsym,
-        ELFIO::section* process_symtab,
-        hsa_agent_t agent,
-        hsa_executable_t executable)
-    {
-        using namespace ELFIO;
-        using namespace std;
-
-        if (!code_object_dynsym || !process_symtab) return;
-
-        const auto undefined_symbols = copy_names_of_undefined_symbols(
-            symbol_section_accessor{reader, code_object_dynsym});
-
-        for (auto&& x : undefined_symbols) {
-            using RAII_global =
-                unique_ptr<void, decltype(hsa_amd_memory_unlock)*>;
-
-            static unordered_map<string, RAII_global> globals;
-            static once_flag f;
-            call_once(f, [=]() { globals.reserve(symbol_addresses().size()); });
-
-            if (globals.find(x) != globals.cend()) return;
-
-            const auto it1 = symbol_addresses().find(x);
-
-            if (it1 == symbol_addresses().cend()) {
-                throw runtime_error{"Global symbol: " + x + " is undefined."};
-            }
-
-            static mutex mtx;
-            lock_guard<mutex> lck{mtx};
-
-            if (globals.find(x) != globals.cend()) return;
-
-            void* p = nullptr;
-            hsa_amd_memory_lock(
-                reinterpret_cast<void*>(it1->second.first),
-                it1->second.second,
-                // Awful cast because ROCr interface is misspecified.
-                const_cast<hsa_agent_t*>(all_agents().data()),
-                all_agents().size(),
-                &p);
-
-            hsa_executable_agent_global_variable_define(
-                executable, agent, x.c_str(), p);
-
-            globals.emplace(x, RAII_global{p, hsa_amd_memory_unlock});
-        }
-    }
-
-    inline
-    hsa_code_object_reader_t load_code_object_and_freeze_executable(
-        void* elf,
-        std::size_t byte_cnt,
-        hsa_agent_t agent,
-        hsa_executable_t executable)
-    {   // TODO: the following sequence is inefficient, should be refactored
-        //       into a single load of the file and subsequent ELFIO
-        //       processing.
-        using namespace std;
-
-        hsa_code_object_reader_t r = {};
-        hsa_code_object_reader_create_from_memory(elf, byte_cnt, &r);
-
-        hsa_executable_load_agent_code_object(
-            executable, agent, r, nullptr, nullptr);
-
-        hsa_executable_freeze(executable, nullptr);
-
-        return r;
-    }
-}
-
->>>>>>> 81b2672f
 
         for (auto i = 0u; i != section.get_symbols_num(); ++i) {
             // TODO: this is boyscout code, caching the temporaries
@@ -3408,7 +3203,6 @@
                                                             , hc::printf_buffer_locked_va);
             STATUS_CHECK(status, __LINE__);
 
-<<<<<<< HEAD
 
             elfio reader;
             istringstream tmp{string{
@@ -3419,17 +3213,6 @@
             elfio self_reader;
             self_reader.load("/proc/self/exe");
 
-=======
-            elfio reader;
-            istringstream tmp{string{
-                static_cast<char*>(kernelBuffer),
-                static_cast<char*>(kernelBuffer) + kernelSize}};
-            reader.load(tmp);
-
-            elfio self_reader;
-            self_reader.load("/proc/self/exe");
-
->>>>>>> 81b2672f
             const auto symtab =
                 find_section_if(self_reader, [](const ELFIO::section* x) {
                     return x->get_type() == SHT_SYMTAB;
