//
// This file is distributed under the University of Illinois Open Source
// License. See LICENSE.TXT for details.
//
//===----------------------------------------------------------------------===//

// Kalmar Runtime implementation (HSA version)

#include <cassert>
#include <chrono>
#include <cstdio>
#include <cstdlib>
#include <cstring>
#include <fstream>
#include <future>
#include <iostream>
#include <map>
#include <mutex>
#include <sstream>
#include <string>
#include <thread>
#include <utility>
#include <vector>
#include <algorithm>

#include <hsa/hsa.h>
#include <hsa/hsa_ext_finalize.h>
#include <hsa/hsa_ext_amd.h>
#include <hsa/amd_hsa_kernel_code.h>
#include <hsa/hsa_ven_amd_loader.h>

#include <hcc/kalmar_runtime.h>
#include <hcc/kalmar_aligned_alloc.h>

#include <hc_am.hpp>

#include "unpinned_copy_engine.h"

#include <time.h>
#include <iomanip>

#ifndef KALMAR_DEBUG
#define KALMAR_DEBUG (0)
#endif


// Used to mark pieces of HCC runtime which may be specific to AMD's HSA implementation.
// Intended to help identify this code when porting to another HSA impl.
#define AMD_HSA


/////////////////////////////////////////////////
// kernel dispatch speed optimization flags
/////////////////////////////////////////////////

// size of default kernarg buffer in the kernarg pool in HSAContext
// default set as 128
#define KERNARG_BUFFER_SIZE (128)

// number of pre-allocated kernarg buffers in HSAContext
// default set as 64 (pre-allocating 64 of kernarg buffers in the pool)
#define KERNARG_POOL_SIZE (64)

// number of pre-allocated HSA signals in HSAContext
// default set as 64 (pre-allocating 64 HSA signals)
#define SIGNAL_POOL_SIZE (64) //

// Maximum number of inflight commands sent to a single queue.
// If limit is exceeded, HCC will force a queue wait to reclaim
// resources (signals, kernarg)
// MUST be a power of 2.
#define MAX_INFLIGHT_COMMANDS_PER_QUEUE  512

// threshold to clean up finished kernel in HSAQueue.asyncOps
// default set as 1024
#define ASYNCOPS_VECTOR_GC_SIZE (1024)


//---
// Environment variables:
int HCC_PRINT_ENV=0;

int HCC_UNPINNED_COPY_MODE = UnpinnedCopyEngine::ChooseBest;

// Copy thresholds, in KB.  These are used for "choose-best" copy mode.
long int HCC_H2D_STAGING_THRESHOLD    = 64;
long int HCC_H2D_PININPLACE_THRESHOLD = 4096;
long int HCC_D2H_PININPLACE_THRESHOLD = 1024;

int HCC_SERIALIZE_KERNEL = 0;
int HCC_SERIALIZE_COPY = 0;

int HCC_OPT_FLUSH=0;

#define DB_MISC      0x0  // 0x01  // misc debug, not yet classified.
#define DB_CMD       0x1  // 0x02  // Kernel and COpy Commands and synchronization
#define DB_WAIT      0x2  // 0x04  // Synchronization and waiting for commands to finish.
#define DB_AQL       0x3  // 0x08  // Decode and display AQL packets 
#define DB_QUEUE     0x4  // 0x10  // Queue creation and desruction commands
#define DB_SIG       0x5  // 0x20  // Signal creation, allocation, pool
#define DB_LOCK      0x6  // 0x40  // Locks and HCC thread-safety code
#define DB_KERNARG   0x7  // 0x80  // Decode and display AQL packets 
unsigned HCC_DB = 0;

std::vector<std::string> g_DbStr = {"misc", "cmd", "wait", "aql", "queue", "sig", "lock", "kernarg" };

int HCC_MAX_QUEUES = 24;


// Track a short thread-id, for debugging:
static std::atomic<int> s_lastShortTid(1);

// Class with a constructor that gets called when new thread is created:
struct ShortTid {
    ShortTid() {
        _shortTid = s_lastShortTid.fetch_add(1);
    }
    int _shortTid;
};

thread_local ShortTid hcc_tlsShortTid;

// Macro for prettier debug messages, use like:
// DBOUT(" Something happened" << myId() << " i= " << i << "\n");
#define COMPILE_HCC_DB 1

#define DBFLAG(db_flag) (HCC_DB & (1<<db_flag))

// Use str::stream so output is atomic wrt other threads:
#define DBOUT(db_flag, msg) \
if (COMPILE_HCC_DB && (HCC_DB & (1<<(db_flag)))) { \
    std::stringstream sstream;\
    sstream << "   hcc-" << g_DbStr[db_flag] << " tid:" << hcc_tlsShortTid._shortTid << " " << msg ; \
    std::cerr << sstream.str();\
};




#define HSA_BARRIER_DEP_SIGNAL_CNT (5)


// synchronization for copy commands in the same stream, regardless of command type.
// Add a signal dependencies between async copies -
// so completion signal from prev command used as input dep to next.
// If FORCE_SIGNAL_DEP_BETWEEN_COPIES=0 then data copies of the same kind (H2H, H2D, D2H, D2D)
// are assumed to be implicitly ordered.
// ROCR 1.2 runtime implementation currently provides this guarantee when using SDMA queues and compute shaders.
#define FORCE_SIGNAL_DEP_BETWEEN_COPIES (0)

#define CASE_STRING(X)  case X: case_string = #X ;break;

static const char* getHcCommandKindString(Kalmar::hcCommandKind k) {
    const char* case_string;

    switch(k) {
        using namespace Kalmar;
        CASE_STRING(hcCommandInvalid);
        CASE_STRING(hcMemcpyHostToHost);
        CASE_STRING(hcMemcpyHostToDevice);
        CASE_STRING(hcMemcpyDeviceToHost);
        CASE_STRING(hcMemcpyDeviceToDevice);
        CASE_STRING(hcCommandKernel);
        CASE_STRING(hcCommandMarker);
        default: case_string = "Unknown command type";
    };
    return case_string;
};

static const char* getHSAErrorString(hsa_status_t s) {

    const char* case_string;
    switch(s) {
        CASE_STRING(HSA_STATUS_ERROR);
        CASE_STRING(HSA_STATUS_ERROR_INVALID_ARGUMENT);
        CASE_STRING(HSA_STATUS_ERROR_INVALID_QUEUE_CREATION);
        CASE_STRING(HSA_STATUS_ERROR_INVALID_ALLOCATION);
        CASE_STRING(HSA_STATUS_ERROR_INVALID_AGENT);
        CASE_STRING(HSA_STATUS_ERROR_INVALID_REGION);
        CASE_STRING(HSA_STATUS_ERROR_INVALID_SIGNAL);
        CASE_STRING(HSA_STATUS_ERROR_INVALID_QUEUE);
        CASE_STRING(HSA_STATUS_ERROR_OUT_OF_RESOURCES);
        CASE_STRING(HSA_STATUS_ERROR_INVALID_PACKET_FORMAT);
        CASE_STRING(HSA_STATUS_ERROR_RESOURCE_FREE);
        CASE_STRING(HSA_STATUS_ERROR_NOT_INITIALIZED);
        CASE_STRING(HSA_STATUS_ERROR_REFCOUNT_OVERFLOW);
        CASE_STRING(HSA_STATUS_ERROR_INCOMPATIBLE_ARGUMENTS);
        CASE_STRING(HSA_STATUS_ERROR_INVALID_INDEX);
        CASE_STRING(HSA_STATUS_ERROR_INVALID_ISA);
        CASE_STRING(HSA_STATUS_ERROR_INVALID_ISA_NAME);
        CASE_STRING(HSA_STATUS_ERROR_INVALID_CODE_OBJECT);
        CASE_STRING(HSA_STATUS_ERROR_INVALID_EXECUTABLE);
        CASE_STRING(HSA_STATUS_ERROR_FROZEN_EXECUTABLE);
        CASE_STRING(HSA_STATUS_ERROR_INVALID_SYMBOL_NAME);
        CASE_STRING(HSA_STATUS_ERROR_VARIABLE_ALREADY_DEFINED);
        CASE_STRING(HSA_STATUS_ERROR_VARIABLE_UNDEFINED);
        CASE_STRING(HSA_STATUS_ERROR_EXCEPTION);
        default: case_string = "Unknown Error Code";
    };
    return case_string;
}

#define STATUS_CHECK(s,line) if (s != HSA_STATUS_SUCCESS && s != HSA_STATUS_INFO_BREAK) {\
    const char* error_string = getHSAErrorString(s);\
		printf("### HCC STATUS_CHECK Error: %s (0x%x) at file:%s line:%d\n", error_string, s, __FILE__, line);\
                assert(HSA_STATUS_SUCCESS == hsa_shut_down());\
		abort();\
	}

#define STATUS_CHECK_SYMBOL(s,symbol,line) if (s != HSA_STATUS_SUCCESS && s != HSA_STATUS_INFO_BREAK) {\
    const char* error_string = getHSAErrorString(s);\
		printf("### HCC STATUS_CHECK_SYMBOL Error: %s (0x%x), symbol name:%s at file:%s line:%d\n", error_string, s, (symbol)!=nullptr?symbol:(const char*)"is a nullptr", __FILE__, line);\
                assert(HSA_STATUS_SUCCESS == hsa_shut_down());\
		abort();\
	}


// debug function to dump information on an HSA agent
static void dumpHSAAgentInfo(hsa_agent_t agent, const char* extra_string = (const char*)"") {
  hsa_status_t status;
  char name[64] = {0};
  status = hsa_agent_get_info(agent, HSA_AGENT_INFO_NAME, name);
  STATUS_CHECK(status, __LINE__);

  uint32_t node = 0;
  status = hsa_agent_get_info(agent, HSA_AGENT_INFO_NODE, &node);
  STATUS_CHECK(status, __LINE__);

  wchar_t path_wchar[128] {0};
  swprintf(path_wchar, 128, L"%s%u", name, node);

  printf("Dump Agent Info (%s)\n",extra_string);
  printf("\t Agent: ");
  std::wcerr  << path_wchar << L"\n";

  return;
}


namespace Kalmar {

enum class HCCRuntimeStatus{

  // No error
  HCCRT_STATUS_SUCCESS = 0x0,

  // A generic error
  HCCRT_STATUS_ERROR = 0x2000,

  // The maximum number of outstanding AQL packets in a queue has been reached
  HCCRT_STATUS_ERROR_COMMAND_QUEUE_OVERFLOW = 0x2001
};

const char* getHCCRuntimeStatusMessage(const HCCRuntimeStatus status) {
  const char* message = nullptr;
  switch(status) {
    //HCCRT_CASE_STATUS_STRING(HCCRT_STATUS_SUCCESS,"Success");
    case HCCRuntimeStatus::HCCRT_STATUS_SUCCESS:
      message = "Success"; break;
    case HCCRuntimeStatus::HCCRT_STATUS_ERROR:
      message = "Generic error"; break;
    case HCCRuntimeStatus::HCCRT_STATUS_ERROR_COMMAND_QUEUE_OVERFLOW:
      message = "Command queue overflow"; break;
    default:
      message = "Unknown error code"; break;
  };
  return message;
}

inline static void checkHCCRuntimeStatus(const HCCRuntimeStatus status, const unsigned int line, hsa_queue_t* q=nullptr) {
  if (status != HCCRuntimeStatus::HCCRT_STATUS_SUCCESS) {
    fprintf(stderr, "### HCC runtime error: %s at %s line:%d\n", getHCCRuntimeStatusMessage(status), __FILE__, line);
    std::string m("HCC Runtime Error - ");
    m += getHCCRuntimeStatusMessage(status);
    throw Kalmar::runtime_exception(m.c_str(), 0);
    //if (q != nullptr)
    //  assert(HSA_STATUS_SUCCESS == hsa_queue_destroy(q));
    //assert(HSA_STATUS_SUCCESS == hsa_shut_down());
    //exit(-1);
  }
}

} // namespace Kalmar



extern "C" void PushArgImpl(void *ker, int idx, size_t sz, const void *v);
extern "C" void PushArgPtrImpl(void *ker, int idx, size_t sz, const void *v);

// forward declaration
namespace Kalmar {
class HSAQueue;
class HSADevice;
} // namespace Kalmar

///
/// kernel compilation / kernel launching
///

/// modeling of HSA executable
class HSAExecutable {
private:
    hsa_code_object_t hsaCodeObject;
    hsa_executable_t hsaExecutable;
    friend class HSAKernel;
    friend class Kalmar::HSADevice;

public:
    HSAExecutable(hsa_executable_t _hsaExecutable,
                  hsa_code_object_t _hsaCodeObject) :
        hsaExecutable(_hsaExecutable),
        hsaCodeObject(_hsaCodeObject) {}

    ~HSAExecutable() {
      hsa_status_t status;

#if KALMAR_DEBUG
      std::cerr << "HSAExecutable::~HSAExecutable\n";
#endif

      status = hsa_executable_destroy(hsaExecutable);
      STATUS_CHECK(status, __LINE__);

      status = hsa_code_object_destroy(hsaCodeObject);
      STATUS_CHECK(status, __LINE__);
    }

    template<typename T>
    void setSymbolToValue(const char* symbolName, T value) {
        hsa_status_t status;

        // get symbol
        hsa_executable_symbol_t symbol;
        hsa_agent_t agent;
        status = hsa_executable_get_symbol(hsaExecutable, NULL, symbolName, agent, 0, &symbol);
        STATUS_CHECK_SYMBOL(status, symbolName, __LINE__);

        // get address of symbol
        uint64_t symbol_address;
        status = hsa_executable_symbol_get_info(symbol,
                                                HSA_EXECUTABLE_SYMBOL_INFO_VARIABLE_ADDRESS,
                                                &symbol_address);
        STATUS_CHECK(status, __LINE__);

        // set the value of symbol
        T* symbol_ptr = (T*)symbol_address;
        *symbol_ptr = value;
    }
};

class HSAKernel {
private:
    std::string kernelName;
    HSAExecutable* executable;
    uint64_t kernelCodeHandle;
    hsa_executable_symbol_t hsaExecutableSymbol;
    uint32_t static_group_segment_size;
    uint32_t private_segment_size;
    uint16_t workitem_vgpr_count;
    friend class HSADispatch;

public:
    HSAKernel(std::string &_kernelName, HSAExecutable* _executable,
              hsa_executable_symbol_t _hsaExecutableSymbol,
              uint64_t _kernelCodeHandle) :
        kernelName(_kernelName),
        executable(_executable),
        hsaExecutableSymbol(_hsaExecutableSymbol),
        kernelCodeHandle(_kernelCodeHandle) {

        hsa_status_t status =
            hsa_executable_symbol_get_info(
                _hsaExecutableSymbol,
                HSA_EXECUTABLE_SYMBOL_INFO_KERNEL_GROUP_SEGMENT_SIZE,
                &this->static_group_segment_size);
        STATUS_CHECK(status, __LINE__);

        status =
            hsa_executable_symbol_get_info(
                _hsaExecutableSymbol,
                HSA_EXECUTABLE_SYMBOL_INFO_KERNEL_PRIVATE_SEGMENT_SIZE,
                &this->private_segment_size);
        STATUS_CHECK(status, __LINE__);

        workitem_vgpr_count = 0;

        hsa_ven_amd_loader_1_00_pfn_t ext_table = {nullptr};
        status = hsa_system_get_extension_table(HSA_EXTENSION_AMD_LOADER, 1, 0, &ext_table);
        STATUS_CHECK(status, __LINE__);

        if (nullptr != ext_table.hsa_ven_amd_loader_query_host_address) {
            const amd_kernel_code_t* akc = nullptr;
            status = ext_table.hsa_ven_amd_loader_query_host_address(reinterpret_cast<const void*>(kernelCodeHandle), reinterpret_cast<const void**>(&akc));
            STATUS_CHECK(status, __LINE__);

            workitem_vgpr_count = akc->workitem_vgpr_count;
        }
    }

    ~HSAKernel() {
#if KALMAR_DEBUG
      std::cerr << "HSAKernel::~HSAKernel\n";
#endif
    }
}; // end of HSAKernel

class HSACopy : public Kalmar::KalmarAsyncOp {
private:
    hsa_signal_t signal;
    int signalIndex;
    bool isSubmitted;
    hsa_wait_state_t waitMode;

    std::shared_future<void>* future;


    // If copy is dependent on another operation, record reference here.
    // keep a reference which prevents those ops from being deleted until this op is deleted.
    std::shared_ptr<KalmarAsyncOp> depAsyncOp;

    Kalmar::HSAQueue* hsaQueue;
    const Kalmar::HSADevice* copyDevice;  // Which device did the copy.

    // source pointer
    const void* src;


    // destination pointer
    void* dst;

    // bytes to be copied
    size_t sizeBytes;


public:
    std::shared_future<void>* getFuture() override { return future; }
    const Kalmar::HSADevice* getCopyDevice() { return copyDevice; } ;  // Which device did the copy.

    void* getNativeHandle() override { return &signal; }

    void setWaitMode(Kalmar::hcWaitMode mode) override {
        switch (mode) {
            case Kalmar::hcWaitModeBlocked:
                waitMode = HSA_WAIT_STATE_BLOCKED;
            break;
            case Kalmar::hcWaitModeActive:
                waitMode = HSA_WAIT_STATE_ACTIVE;
            break;
        }
    }

    bool isReady() override {
        return (hsa_signal_load_acquire(signal) == 0);
    }


    // Copy mode will be set later on.
    // HSA signals would be waited in HSA_WAIT_STATE_ACTIVE by default for HSACopy instances
    HSACopy(const void* src_, void* dst_, size_t sizeBytes_) : KalmarAsyncOp(Kalmar::hcCommandInvalid),
        isSubmitted(false), future(nullptr), depAsyncOp(nullptr), hsaQueue(nullptr), copyDevice(nullptr), waitMode(HSA_WAIT_STATE_ACTIVE),
        src(src_), dst(dst_),
        sizeBytes(sizeBytes_),
        signalIndex(-1) {
#if KALMAR_DEBUG
        std::cerr << "HSACopy::HSACopy(" << src_ << ", " << dst_ << ", " << sizeBytes_ << ")\n";
#endif
    }


    ~HSACopy() {
#if KALMAR_DEBUG
        std::cerr << "HSACopy::~HSACopy()\n";
#endif
        if (isSubmitted) {
            hsa_status_t status = HSA_STATUS_SUCCESS;
            status = waitComplete();
            STATUS_CHECK(status, __LINE__);
        }
        dispose();
    }

    hsa_status_t enqueueAsyncCopyCommand(Kalmar::HSAQueue*, const Kalmar::HSADevice *copyDevice, const hc::AmPointerInfo &srcPtrInfo, const hc::AmPointerInfo &dstPtrInfo);

    // wait for the async copy to complete
    hsa_status_t waitComplete();

    void dispose();

    uint64_t getTimestampFrequency() override {
        // get system tick frequency
        uint64_t timestamp_frequency_hz = 0L;
        hsa_system_get_info(HSA_SYSTEM_INFO_TIMESTAMP_FREQUENCY, &timestamp_frequency_hz);
        return timestamp_frequency_hz;
    }

    uint64_t getBeginTimestamp() override;

    uint64_t getEndTimestamp() override;

    // synchronous version of copy
    void syncCopy(Kalmar::HSAQueue*);
    void syncCopyExt(Kalmar::HSAQueue *hsaQueue, hc::hcCommandKind copyDir,
                     const hc::AmPointerInfo &srcPtrInfo, const hc::AmPointerInfo &dstPtrInfo,
                     const Kalmar::HSADevice *copyDevice, bool forceUnpinnedCopy);


private:
<<<<<<< HEAD
  hsa_status_t hcc_memory_async_copy(Kalmar::hcCommandKind copyKind, const Kalmar::HSADevice *copyDevice, void *dst, const void *src, size_t sizeBytes,
=======
  hsa_status_t hcc_memory_async_copy(const Kalmar::HSADevice *copyDevice, void *dst, const void *src, size_t sizeBytes,
>>>>>>> f7243f16
                                      int depSignalCnt, const hsa_signal_t *depSignals,
                                      hsa_signal_t completion_signal);

}; // end of HSACopy

class HSABarrier : public Kalmar::KalmarAsyncOp {
private:
    hsa_signal_t signal;
    int signalIndex;
    bool isDispatched;
    hsa_wait_state_t waitMode;

    std::shared_future<void>* future;

    Kalmar::HSAQueue* hsaQueue;

    // prior dependencies
    // maximum up to 5 prior dependencies could be associated with one
    // HSABarrier instance
    int depCount;

    // array of all operations that this op depends on.
    // This array keeps a reference which prevents those ops from being deleted until this op is deleted.
    std::shared_ptr<KalmarAsyncOp> depAsyncOps [HSA_BARRIER_DEP_SIGNAL_CNT];

public:
    std::shared_future<void>* getFuture() override { return future; }

    void* getNativeHandle() override { return &signal; }

    void setWaitMode(Kalmar::hcWaitMode mode) override {
        switch (mode) {
            case Kalmar::hcWaitModeBlocked:
                waitMode = HSA_WAIT_STATE_BLOCKED;
            break;
            case Kalmar::hcWaitModeActive:
                waitMode = HSA_WAIT_STATE_ACTIVE;
            break;
        }
    }

    bool isReady() override {
        return (hsa_signal_load_acquire(signal) == 0);
    }

    // default constructor
    // 0 prior dependency
    HSABarrier() : KalmarAsyncOp(Kalmar::hcCommandMarker), isDispatched(false), future(nullptr), hsaQueue(nullptr), waitMode(HSA_WAIT_STATE_BLOCKED), depCount(0) {}

    // constructor with 1 prior depedency
    HSABarrier(std::shared_ptr <Kalmar::KalmarAsyncOp> dependent_op) : KalmarAsyncOp(Kalmar::hcCommandMarker), isDispatched(false), future(nullptr), hsaQueue(nullptr), waitMode(HSA_WAIT_STATE_BLOCKED), depCount(1) {
        depAsyncOps[0] = dependent_op;
    }

    // constructor with at most 5 prior dependencies
    HSABarrier(int count, std::shared_ptr <Kalmar::KalmarAsyncOp> *dependent_op_array) : KalmarAsyncOp(Kalmar::hcCommandMarker), isDispatched(false), future(nullptr), hsaQueue(nullptr), waitMode(HSA_WAIT_STATE_BLOCKED), depCount(count) {
        if ((count > 0) && (count <= 5)) {
            for (int i = 0; i < count; ++i) {
                depAsyncOps[i] = dependent_op_array[i];
            }
        } else {
            // throw an exception
            throw Kalmar::runtime_exception("Incorrect number of dependent signals passed to HSABarrier constructor", count);
        }
    }

    ~HSABarrier() {
#if KALMAR_DEBUG
        std::cerr << "HSABarrier::~HSABarrier()\n";
#endif
        if (isDispatched) {
            hsa_status_t status = HSA_STATUS_SUCCESS;
            status = waitComplete();
            STATUS_CHECK(status, __LINE__);
        }
        dispose();
    }


    hsa_status_t enqueueAsync(Kalmar::HSAQueue*, hc::memory_scope memory_scope);

    // wait for the barrier to complete
    hsa_status_t waitComplete();

    void dispose();

    uint64_t getTimestampFrequency() override {
        // get system tick frequency
        uint64_t timestamp_frequency_hz = 0L;
        hsa_system_get_info(HSA_SYSTEM_INFO_TIMESTAMP_FREQUENCY, &timestamp_frequency_hz);
        return timestamp_frequency_hz;
    }

    uint64_t getBeginTimestamp() override;

    uint64_t getEndTimestamp() override;

}; // end of HSABarrier

class HSADispatch : public Kalmar::KalmarAsyncOp {
    friend std::ostream& operator<<(std::ostream& os, const HSADispatch & op);
private:
    Kalmar::HSADevice* device;
    hsa_agent_t agent;
    const HSAKernel* kernel;

    std::vector<uint8_t> arg_vec;
    uint32_t arg_count;
    size_t prevArgVecCapacity;
    void* kernargMemory;
    int kernargMemoryIndex;


    hsa_signal_t signal;
    int signalIndex;
    hsa_kernel_dispatch_packet_t aql;
    bool isDispatched;
    hsa_wait_state_t waitMode;


    std::shared_future<void>* future;

    Kalmar::HSAQueue* hsaQueue;

public:
    std::shared_future<void>* getFuture() override { return future; }

    void* getNativeHandle() override { return &signal; }

    void setWaitMode(Kalmar::hcWaitMode mode) override {
        switch (mode) {
            case Kalmar::hcWaitModeBlocked:
                waitMode = HSA_WAIT_STATE_BLOCKED;
            break;
            case Kalmar::hcWaitModeActive:
                waitMode = HSA_WAIT_STATE_ACTIVE;
            break;
        }
    }

    bool isReady() override {
        return (hsa_signal_load_acquire(signal) == 0);
    }

    ~HSADispatch() {
#if KALMAR_DEBUG
        std::cerr << "HSADispatch::~HSADispatch()\n";
#endif

        if (isDispatched) {
            hsa_status_t status = HSA_STATUS_SUCCESS;
            status = waitComplete();
            STATUS_CHECK(status, __LINE__);
        }
        dispose();
    }

    HSADispatch(Kalmar::HSADevice* _device, HSAKernel* _kernel,
                const hsa_kernel_dispatch_packet_t *aql=nullptr);

    hsa_status_t pushFloatArg(float f) { return pushArgPrivate(f); }
    hsa_status_t pushIntArg(int i) { return pushArgPrivate(i); }
    hsa_status_t pushBooleanArg(unsigned char z) { return pushArgPrivate(z); }
    hsa_status_t pushByteArg(char b) { return pushArgPrivate(b); }
    hsa_status_t pushLongArg(long j) { return pushArgPrivate(j); }
    hsa_status_t pushDoubleArg(double d) { return pushArgPrivate(d); }
    hsa_status_t pushShortArg(short s) { return pushArgPrivate(s); }
    hsa_status_t pushPointerArg(void *addr) { return pushArgPrivate(addr); }

    hsa_status_t clearArgs() {
        arg_count = 0;
        arg_vec.clear();
        return HSA_STATUS_SUCCESS;
    }


    hsa_status_t setLaunchConfiguration(int dims, size_t *globalDims, size_t *localDims,
                                     int dynamicGroupSize);

    hsa_status_t dispatchKernelWaitComplete(Kalmar::HSAQueue*);

    hsa_status_t dispatchKernelAsync(Kalmar::HSAQueue*, const void *hostKernarg,
                                     int hostKernargSize, bool allocSignal);
    hsa_status_t dispatchKernelAsyncFromOp(Kalmar::HSAQueue* hsaQueue);

    // dispatch a kernel asynchronously
    hsa_status_t dispatchKernel(hsa_queue_t* lockedHsaQueue, const void *hostKernarg,
                               int hostKernargSize, bool allocSignal);

    // wait for the kernel to finish execution
    hsa_status_t waitComplete();

    void dispose();

    uint64_t getTimestampFrequency() override {
        // get system tick frequency
        uint64_t timestamp_frequency_hz = 0L;
        hsa_system_get_info(HSA_SYSTEM_INFO_TIMESTAMP_FREQUENCY, &timestamp_frequency_hz);
        return timestamp_frequency_hz;
    }

    uint64_t getBeginTimestamp() override;

    uint64_t getEndTimestamp() override;

private:
    template <typename T>
    hsa_status_t pushArgPrivate(T val) {
        /* add padding if necessary */
        int padding_size = (arg_vec.size() % sizeof(T)) ? (sizeof(T) - (arg_vec.size() % sizeof(T))) : 0;
#if KALMAR_DEBUG
        printf("push %lu bytes into kernarg: ", sizeof(T) + padding_size);
#endif
        for (size_t i = 0; i < padding_size; ++i) {
            arg_vec.push_back((uint8_t)0x00);
#if KALMAR_DEBUG
            printf("%02X ", (uint8_t)0x00);
#endif
        }
        uint8_t* ptr = static_cast<uint8_t*>(static_cast<void*>(&val));
        for (size_t i = 0; i < sizeof(T); ++i) {
            arg_vec.push_back(ptr[i]);
#if KALMAR_DEBUG
            printf("%02X ", ptr[i]);
#endif
        }
#if KALMAR_DEBUG
        printf("\n");
#endif
        arg_count++;
        return HSA_STATUS_SUCCESS;
    }

    int computeLaunchAttr(int globalSize, int localSize, int recommendedSize) {
        // localSize of 0 means pick best
        if (localSize == 0) localSize = recommendedSize;
        localSize = std::min(localSize, recommendedSize);
        localSize = std::min(localSize, globalSize); // workgroup size shall not exceed grid size

        return localSize;

    }

}; // end of HSADispatch

//-----
//Structure used to extract information from memory pool
struct pool_iterator
{
    hsa_amd_memory_pool_t _am_memory_pool;
    hsa_amd_memory_pool_t _am_host_memory_pool;
    hsa_amd_memory_pool_t _am_host_coherent_memory_pool;

    hsa_amd_memory_pool_t _kernarg_memory_pool;
    hsa_amd_memory_pool_t _finegrained_system_memory_pool;
    hsa_amd_memory_pool_t _coarsegrained_system_memory_pool;
    hsa_amd_memory_pool_t _local_memory_pool;

    bool        _found_kernarg_memory_pool;
    bool        _found_finegrained_system_memory_pool;
    bool        _found_local_memory_pool;
    bool        _found_coarsegrained_system_memory_pool;

    size_t _local_memory_pool_size;

    pool_iterator() ;
};


pool_iterator::pool_iterator()
{
    _kernarg_memory_pool.handle=(uint64_t)-1;
    _finegrained_system_memory_pool.handle=(uint64_t)-1;
    _local_memory_pool.handle=(uint64_t)-1;
    _coarsegrained_system_memory_pool.handle=(uint64_t)-1;

    _found_kernarg_memory_pool = false;
    _found_finegrained_system_memory_pool = false;
    _found_local_memory_pool = false;
    _found_coarsegrained_system_memory_pool = false;

    _local_memory_pool_size = 0;
}
//-----


///
/// memory allocator
///
namespace Kalmar {



// Small wrapper around the hsa hardware queue (ie returned from hsa_queue_create(...).
// This allows us to see which accelerator_view owns the hsa queue, and
// also tracks the state of the cu mask, profiling, priority of the HW queue.
// Rocr queues are shared by the allocated HSAQueues.  When an HSAQueue steals
// a rocrQueue, we ensure that the hw queue has the desired cu_mask and other state.
//
// HSAQueue is the implementation of accelerator_view for HSA back-and.  HSAQueue
// points to RocrQueue, or to nullptr if the HSAQueue is not currently attached to a RocrQueue.
struct RocrQueue {
    RocrQueue(hsa_agent_t agent, size_t queue_size, HSAQueue *hccQueue) 
    {

        assert(queue_size != 0);

        /// Create a queue using the maximum size.
        hsa_status_t status = hsa_queue_create(agent, queue_size, HSA_QUEUE_TYPE_SINGLE, NULL, NULL,
                                  UINT32_MAX, UINT32_MAX, &_hwQueue);
        DBOUT(DB_QUEUE, "  " <<  __func__ << ": created an HSA command queue: " << _hwQueue << "\n");

        STATUS_CHECK(status, __LINE__);

        status = hsa_amd_profiling_set_profiler_enabled(_hwQueue, 1);

        // Create the links between the queues:
        assignHccQueue(hccQueue);
    }

    ~RocrQueue() {

        DBOUT(DB_QUEUE, "  " <<  __func__ << ": destroy an HSA command queue: " << _hwQueue << "\n");

        hsa_status_t status = hsa_queue_destroy(_hwQueue);
        _hwQueue = 0;
        STATUS_CHECK(status, __LINE__);
    };

    void assignHccQueue(HSAQueue *hccQueue);

    hsa_status_t setCuMask(HSAQueue *hccQueue);


    hsa_queue_t *_hwQueue; // Pointer to the HSA queue this entry tracks.

    HSAQueue *_hccQueue;  // Pointe to the HCC "HSA" queue which is assigned to use the rocrQueue

    std::vector<uint32_t> cu_arrays;
    
    // Track profiling enabled state here. - no need now since all hw queues have profiling enabled.
    
    // Priority could be tracked here:
};



class HSAQueue final : public KalmarQueue
{
private:
    friend class Kalmar::HSADevice;
    friend class RocrQueue;
    friend std::ostream& operator<<(std::ostream& os, const HSAQueue & hav);

    // ROCR queue associated with this HSAQueue instance. 
    RocrQueue    *rocrQueue;

    std::mutex   qmutex;  // Protect structures for this KalmarQueue.  Currently just the hsaQueue.

    //
    // kernel dispatches and barriers associated with this HSAQueue instance
    //
    // When a kernel k is dispatched, we'll get a KalmarAsyncOp f.
    // This vector would hold f.  acccelerator_view::wait() would trigger
    // HSAQueue::wait(), and all future objects in the KalmarAsyncOp objects
    // will be waited on.
    //
    std::vector< std::shared_ptr<KalmarAsyncOp> > asyncOps;

    uint64_t                                      opSeqNums;
    uint64_t                                      queueSeqNum; // sequence-number of this queue.

    // Valid is used to prevent the fields of the HSAQueue from being disposed 
    // multiple times.  
    bool                                            valid;


    // Flag that is set when a kernel command is sent without system scope
    // Indicates queue needs a flush at the next queue::wait() call to ensure
    // host data is valid.
    bool                                            _needs_sys_release;


    // Kind of the youngest command in the queue.
    // Used to detect and enforce dependencies between commands.
    hcCommandKind youngestCommandKind;

    // Store current CU mask, if any.
    std::vector<uint32_t> cu_arrays;

    //
    // kernelBufferMap and bufferKernelMap forms the dependency graph of
    // kernel / kernel dispatches / buffers
    //
    // For a particular kernel k, kernelBufferMap[k] holds a vector of
    // host buffers used by k. The vector is filled at HSAQueue::Push(),
    // when kernel arguments are prepared.
    //
    // When a kenrel k is to be dispatched, kernelBufferMap[k] will be traversed
    // to figure out if there is any previous kernel dispatch associated for
    // each buffer b used by k.  This is done by checking bufferKernelMap[b].
    // If there are previous kernel dispatches which use b, then we wait on
    // them before dispatch kernel k. bufferKernelMap[b] will be cleared then.
    //
    // After kernel k is dispatched, we'll get a KalmarAsync object f, we then
    // walk through each buffer b used by k and mark the association as:
    // bufferKernelMap[b] = f
    //
    // Finally kernelBufferMap[k] will be cleared.
    //

    // association between buffers and kernel dispatches
    // key: buffer address
    // value: a vector of kernel dispatches
    std::map<void*, std::vector< std::weak_ptr<KalmarAsyncOp> > > bufferKernelMap;

    // association between a kernel and buffers used by it
    // key: kernel
    // value: a vector of buffers used by the kernel
    std::map<void*, std::vector<void*> > kernelBufferMap;

    // signal used by sync copy only
    hsa_signal_t  sync_copy_signal;


public:
    HSAQueue(KalmarDevice* pDev, hsa_agent_t agent, execute_order order) ;

    void setNeedsSysRelease() { _needs_sys_release = true; };

    void dispose() override;

    ~HSAQueue() {
#if KALMAR_DEBUG
        std::cerr << "HSAQueue::~HSAQueue() in\n";
#endif
        if (valid) {
            dispose();
        }

#if KALMAR_DEBUG
        std::cerr << "HSAQueue::~HSAQueue() out\n";
#endif
    }

    // FIXME: implement flush
    //
    void printAsyncOps(std::ostream &s = std::cerr)
    {
        hsa_signal_value_t oldv=0;
        s << "Queue: " << this << "  : " << asyncOps.size() << " op entries\n";
        for (int i=0; i<asyncOps.size(); i++) {
            const std::shared_ptr<Kalmar::KalmarAsyncOp> &op = asyncOps[i];
            s << "index:" << std::setw(4) << i ;
            if (op != nullptr) {
                s << " op#"<< op->getSeqNum() ;
                hsa_signal_t signal = * (static_cast<hsa_signal_t*> (op->getNativeHandle()));
                hsa_signal_value_t v = hsa_signal_load_acquire(signal);
                s  << " " << getHcCommandKindString(op->getCommandKind());
                s  << " signal=" << std::hex << signal.handle << std::dec <<" value=" << v;

                if (v != oldv) {
                    s << " <--TRANSITION";
                    oldv = v;
                }
            } else {
                s << " op <nullptr>";
            }
            s  << "\n";

        }
    }

    // Save the command and type
    // TODO - can convert to reference?
    void pushAsyncOp(std::shared_ptr<KalmarAsyncOp> op) {
        op->setSeqNum(++opSeqNums);

        DBOUT(DB_CMD, "  pushing op=" << op << "  #" << op->getSeqNum() << " signal="<< std::hex  << ((hsa_signal_t*)op->getNativeHandle())->handle << std::dec
                    << "  commandKind=" << getHcCommandKindString(op->getCommandKind()) << std::endl);


        if (asyncOps.size() >= MAX_INFLIGHT_COMMANDS_PER_QUEUE) {
            DBOUT(DB_WAIT, "*** Hit max inflight ops asyncOps.size=" << asyncOps.size() << ". op#" << opSeqNums << " force sync\n");

            wait();
        }
        asyncOps.push_back(op);

        youngestCommandKind = op->getCommandKind();
    }


    // Check the command kind for the upcoming command that will be sent to this queue
    // if it differs from the youngest async op sent to the queue, we may need to insert additional synchronization.
    // The function returns nullptr if no dependency is required. For example, back-to-back commands of same type
    // are often implicitly synchronized so no dependency is required.
    // Also different modes and optimizations can control when dependencies are added.
    // TODO - return reference if possible to avoid shared ptr overhead.
    std::shared_ptr<KalmarAsyncOp> detectStreamDeps(KalmarAsyncOp *newOp) {
        hcCommandKind newCommandKind = newOp->getCommandKind();
        assert (newCommandKind != hcCommandInvalid);

        if (!asyncOps.empty()) {
            assert (youngestCommandKind != hcCommandInvalid);


            bool needDep = false;
            if  (newCommandKind != youngestCommandKind) {
                needDep = true;
            };


            if (((newCommandKind == hcCommandKernel) && (youngestCommandKind == hcCommandMarker)) ||
                ((newCommandKind == hcCommandMarker) && (youngestCommandKind == hcCommandKernel))) {

                // No dependency required since Marker and Kernel share same queue and are ordered by AQL barrier bit.
                needDep = false;
            } else if (isCopyCommand(newCommandKind) && isCopyCommand(youngestCommandKind)) {
                HSACopy *newCopyOp = static_cast<HSACopy*> (newOp);
                HSACopy *youngestCopyOp = static_cast<HSACopy*> (asyncOps.back().get());
                if (newCopyOp->getCopyDevice() != youngestCopyOp->getCopyDevice()) {
                    // This covers cases where two copies are back-to-back in the queue but use different copy engines.
                    // In this case there is no implicit dependency between the ops so we need to add one
                    // here.
                    needDep = true;
                }
                if (FORCE_SIGNAL_DEP_BETWEEN_COPIES) {
                    needDep = true;
                }
            }


            if (needDep) {
                DBOUT(DB_CMD, "command type changed " << getHcCommandKindString(youngestCommandKind) << "  ->  " << getHcCommandKindString(newCommandKind) << "\n") ;
                return asyncOps.back();
            }
        }

        return nullptr;
    }


    void waitForStreamDeps (KalmarAsyncOp *newOp) {
        std::shared_ptr<KalmarAsyncOp> depOp = detectStreamDeps(newOp);
        if (depOp != nullptr) {
            EnqueueMarkerWithDependency(1, &depOp, hc::system_scope);
        }
    }


    int getPendingAsyncOps() override {
        int count = 0;
        for (int i = 0; i < asyncOps.size(); ++i) {
            auto &asyncOp = asyncOps[i]; 

            if (asyncOp != nullptr) {
                hsa_signal_t signal = *(static_cast <hsa_signal_t*> (asyncOp->getNativeHandle()));
                hsa_signal_value_t v = hsa_signal_load_relaxed(signal);
                if (v != 0) {
                    ++count;
                }
            }
        }
        return count;
    }


    bool isEmpty() override {
        // Have to walk asyncOps since it can contain null pointers.
        for (int i = 0; i < asyncOps.size(); ++i) {
            if (asyncOps[i] != nullptr) {
                auto &asyncOp = asyncOps[i];
                hsa_signal_t signal = *(static_cast <hsa_signal_t*> (asyncOp->getNativeHandle()));
                hsa_signal_value_t v = hsa_signal_load_relaxed(signal);
                if (v != 0) {
                    return false;
                }
            }
        };
        return true;
    };


    void wait(hcWaitMode mode = hcWaitModeBlocked) override {
        // wait on all previous async operations to complete
        // Go in reverse order (from youngest to oldest).
        // Ensures younger ops have chance to complete before older ops reclaim their resources
        //

<<<<<<< HEAD
  
#if 0 
        // TODO - can remove this when HCC_OPT_FLUSH=1
        // If oldest OP doesn't have a signal, we need to enqueue 
=======
        printAsyncOps(std::cerr);
#endif


        // If oldest OP doesn't have a signal, we need to enqueue
>>>>>>> f7243f16
        // a barrier with a signal so host can tell when it finishes
        for (int i = asyncOps.size()-1; i >= 0;  i--) {
            auto asyncOp = asyncOps[i];
            if (asyncOp != nullptr) {
                hsa_signal_t signal =*(static_cast <hsa_signal_t*> (asyncOp->getNativeHandle()));
                if (signal.handle==0) {
                    // In the code below, this will be the first op waited on
                    auto marker = EnqueueMarker();
                    DBOUT("oldest AsyncOp has no signal - enqueue marker "<< marker<<"\n");
                }
                break;
            }
        }
#endif
        if (HCC_OPT_FLUSH && _needs_sys_release) {
            _needs_sys_release = false;

            // In the loop below, this will be the first op waited on
            auto marker = EnqueueMarker(hc::system_scope);

            
            DBOUT(DB_MISC, " Sys-release needed, enqueue marker to release written data " << marker<<"\n");
        }

        DBOUT(DB_WAIT, *this << " wait, contents:\n");
        if (DBFLAG(DB_WAIT)) {
            printAsyncOps(std::cerr);
        }

        for (int i = asyncOps.size()-1; i >= 0;  i--) {
            if (asyncOps[i] != nullptr) {
                auto asyncOp = asyncOps[i];
                // wait on valid futures only
                std::shared_future<void>* future = asyncOp->getFuture();
                if (future->valid()) {
                    future->wait();
                }
            }
        }
        // clear async operations table
        asyncOps.clear();
   }

    void LaunchKernel(void *ker, size_t nr_dim, size_t *global, size_t *local) override {
        LaunchKernelWithDynamicGroupMemory(ker, nr_dim, global, local, 0);
    }

    void LaunchKernelWithDynamicGroupMemory(void *ker, size_t nr_dim, size_t *global, size_t *local, size_t dynamic_group_size) override {
        HSADispatch *dispatch =
            reinterpret_cast<HSADispatch*>(ker);
        size_t tmp_local[] = {0, 0, 0};
        if (!local)
            local = tmp_local;
        dispatch->setLaunchConfiguration(nr_dim, global, local, dynamic_group_size);

        // wait for previous kernel dispatches be completed
        std::for_each(std::begin(kernelBufferMap[ker]), std::end(kernelBufferMap[ker]),
                      [&] (void* buffer) {
                        waitForDependentAsyncOps(buffer);
                      });

        waitForStreamDeps(dispatch);

        // dispatch the kernel
        // and wait for its completion
        dispatch->dispatchKernelWaitComplete(this);

        // clear data in kernelBufferMap
        kernelBufferMap[ker].clear();
        kernelBufferMap.erase(ker);

        delete(dispatch);
    }

    std::shared_ptr<KalmarAsyncOp> LaunchKernelAsync(void *ker, size_t nr_dim, size_t *global, size_t *local) override {
        return LaunchKernelWithDynamicGroupMemoryAsync(ker, nr_dim, global, local, 0);
    }

    std::shared_ptr<KalmarAsyncOp> LaunchKernelWithDynamicGroupMemoryAsync(void *ker, size_t nr_dim, size_t *global, size_t *local, size_t dynamic_group_size) override {
        hsa_status_t status = HSA_STATUS_SUCCESS;

        HSADispatch *dispatch =
            reinterpret_cast<HSADispatch*>(ker);

        size_t tmp_local[] = {0, 0, 0};
        if (!local)
            local = tmp_local;
        dispatch->setLaunchConfiguration(nr_dim, global, local, dynamic_group_size);

        // wait for previous kernel dispatches be completed
        std::for_each(std::begin(kernelBufferMap[ker]), std::end(kernelBufferMap[ker]),
                      [&] (void* buffer) {
                        waitForDependentAsyncOps(buffer);
                      });

        waitForStreamDeps(dispatch);

        // dispatch the kernel
        status = dispatch->dispatchKernelAsyncFromOp(this);
        STATUS_CHECK(status, __LINE__);

        // create a shared_ptr instance
        std::shared_ptr<KalmarAsyncOp> sp_dispatch(dispatch);

        // associate the kernel dispatch with this queue
        pushAsyncOp(sp_dispatch);

        // associate all buffers used by the kernel with the kernel dispatch instance
        std::for_each(std::begin(kernelBufferMap[ker]), std::end(kernelBufferMap[ker]),
                      [&] (void* buffer) {
                        bufferKernelMap[buffer].push_back(sp_dispatch);
                      });

        // clear data in kernelBufferMap
        kernelBufferMap[ker].clear();
        kernelBufferMap.erase(ker);

        return sp_dispatch;
    }


    // wait for dependent async operations to complete
    void waitForDependentAsyncOps(void* buffer) {
        auto&& dependentAsyncOpVector = bufferKernelMap[buffer];
        for (int i = 0; i < dependentAsyncOpVector.size(); ++i) {
          auto dependentAsyncOp = dependentAsyncOpVector[i];
          if (!dependentAsyncOp.expired()) {
            auto dependentAsyncOpPointer = dependentAsyncOp.lock();
            // wait on valid futures only
            std::shared_future<void>* future = dependentAsyncOpPointer->getFuture();
            if (future->valid()) {
              future->wait();
            }
          }
        }
        dependentAsyncOpVector.clear();
    }


    void sync_copy(void* dst, hsa_agent_t dst_agent,
                   const void* src, hsa_agent_t src_agent,
                   size_t size) {

#if KALMAR_DEBUG
      dumpHSAAgentInfo(src_agent, "sync_copy source agent");
      dumpHSAAgentInfo(dst_agent, "sync_copy destination agent");
#endif

      hsa_status_t status;
      hsa_signal_store_relaxed(sync_copy_signal, 1);
      status = hsa_amd_memory_async_copy(dst, dst_agent,
                                          src, src_agent,
                                          size, 0, nullptr, sync_copy_signal);
      STATUS_CHECK(status, __LINE__);
      hsa_signal_wait_acquire(sync_copy_signal, HSA_SIGNAL_CONDITION_EQ, 0, UINT64_MAX, HSA_WAIT_STATE_BLOCKED);
      return;
    }

    void read(void* device, void* dst, size_t count, size_t offset) override {
        waitForDependentAsyncOps(device);

        // do read
        if (dst != device) {
            if (!getDev()->is_unified()) {
#if KALMAR_DEBUG
                std::cerr << "read(" << device << "," << dst << "," << count << "," << offset << "): use HSA memory copy\n";
#endif
                hsa_status_t status = HSA_STATUS_SUCCESS;
                // Make sure host memory is accessible to gpu
                // FIXME: host memory is allocated through OS allocator, if not, correct it.
                // dst--host buffer might be allocated through either OS allocator or hsa allocator.
                // Things become complicated, we may need some query API to query the pointer info, i.e.
                // allocator info. Same as write.
                hsa_agent_t* agent = static_cast<hsa_agent_t*>(getHSAAgent());
                void* va = nullptr;
                status = hsa_amd_memory_lock(dst, count, agent, 1, &va);
                // TODO: If host buffer is not allocated through OS allocator, so far, lock
                // API will return nullptr to va, this is not specified in the spec, but will use it to
                // check if host buffer is allocated by hsa allocator
                if(va == NULL || status != HSA_STATUS_SUCCESS)
                {
                    status = hsa_amd_agents_allow_access(1, agent, NULL, dst);
                    STATUS_CHECK(status, __LINE__);
                    va = dst;
                }

                sync_copy(va, *static_cast<hsa_agent_t*>(getHostAgent()),  (char*)device + offset, *static_cast<hsa_agent_t*>(getHSAAgent()), count);

                // Unlock the host memory
                status = hsa_amd_memory_unlock(dst);
            } else {
#if KALMAR_DEBUG
                std::cerr << "read(" << device << "," << dst << "," << count << "," << offset << "): use host memory copy\n";
#endif
                memmove(dst, (char*)device + offset, count);
            }
        }
    }

    void write(void* device, const void* src, size_t count, size_t offset, bool blocking) override {
        waitForDependentAsyncOps(device);

        // do write
        if (src != device) {
            if (!getDev()->is_unified()) {
#if KALMAR_DEBUG
                std::cerr << "write(" << device << "," << src << "," << count << "," << offset << "," << blocking << "): use HSA memory copy\n";
#endif
                hsa_status_t status = HSA_STATUS_SUCCESS;
                // Make sure host memory is accessible to gpu
                // FIXME: host memory is allocated through OS allocator, if not, correct it.
                hsa_agent_t* agent = static_cast<hsa_agent_t*>(getHSAAgent());
                const void* va = nullptr;
                status = hsa_amd_memory_lock(const_cast<void*>(src), count, agent, 1, (void**)&va);

                if(va == NULL || status != HSA_STATUS_SUCCESS)
                {
                    status = hsa_amd_agents_allow_access(1, agent, NULL, src);
                    STATUS_CHECK(status, __LINE__);
                    va = src;
                }
                sync_copy(((char*)device) + offset,  *agent, va,    *static_cast<hsa_agent_t*>(getHostAgent()), count);

                STATUS_CHECK(status, __LINE__);
                // Unlock the host memory
                status = hsa_amd_memory_unlock(const_cast<void*>(src));
            } else {
#if KALMAR_DEBUG
                std::cerr << "write(" << device << "," << src << "," << count << "," << offset << "," << blocking << "): use host memory copy\n";
#endif
                memmove((char*)device + offset, src, count);
            }
        }
    }



    //FIXME: this API doesn't work in the P2P world because we don't who the source agent is!!!
    void copy(void* src, void* dst, size_t count, size_t src_offset, size_t dst_offset, bool blocking) override {
        waitForDependentAsyncOps(dst);
        waitForDependentAsyncOps(src);

        // do copy
        if (src != dst) {
            if (!getDev()->is_unified()) {
#if KALMAR_DEBUG
                std::cerr << "copy(" << src << "," << dst << "," << count << "," << src_offset << "," << dst_offset << "," << blocking << "): use HSA memory copy\n";
#endif
                hsa_status_t status = HSA_STATUS_SUCCESS;
                // FIXME: aftre p2p enabled, if this function is not expected to copy between two buffers from different device, then, delete allow_access API call.
                hsa_agent_t* agent = static_cast<hsa_agent_t*>(getHSAAgent());
                status = hsa_amd_agents_allow_access(1, agent, NULL, src);
                STATUS_CHECK(status, __LINE__);
                status = hsa_memory_copy((char*)dst + dst_offset, (char*)src + src_offset, count);
                STATUS_CHECK(status, __LINE__);
            } else {
#if KALMAR_DEBUG
                std::cerr << "copy(" << src << "," << dst << "," << count << "," << src_offset << "," << dst_offset << "," << blocking << "): use host memory copy\n";
#endif
                memmove((char*)dst + dst_offset, (char*)src + src_offset, count);
            }
        }
    }

    void* map(void* device, size_t count, size_t offset, bool modify) override {
#if KALMAR_DEBUG
        dumpHSAAgentInfo(*static_cast<hsa_agent_t*>(getHSAAgent()), "map(...)");
#endif
        waitForDependentAsyncOps(device);

        // do map
        // as HSA runtime doesn't have map/unmap facility at this moment,
        // we explicitly allocate a host memory buffer in this case
        if (!getDev()->is_unified()) {
#if KALMAR_DEBUG
            std::wcerr << getDev()->get_path();
            std::cerr << ": map( <device> " << device << ", <count> " << count << ", <offset> " << offset << ", <modify> " << modify << "): use HSA memory map\n";
#endif
            hsa_status_t status = HSA_STATUS_SUCCESS;
            // allocate a host buffer
            // TODO: for safety, we copy to host, but we can map device memory to host through hsa_amd_agents_allow_access
            // withouth copying data.  (Note: CPU only has WC access to data, which has very poor read perf)
            void* data = nullptr;
            hsa_amd_memory_pool_t* am_host_region = static_cast<hsa_amd_memory_pool_t*>(getHSAAMHostRegion());
            status = hsa_amd_memory_pool_allocate(*am_host_region, count, 0, &data);
            STATUS_CHECK(status, __LINE__);
            if (data != nullptr) {
#if KALMAR_DEBUG
            std::wcerr << getDev()->get_path();
            std::cerr << ": map() allow device access to mapped buffer\n";
#endif
              // copy data from device buffer to host buffer
              hsa_agent_t* agent = static_cast<hsa_agent_t*>(getHSAAgent());
              status = hsa_amd_agents_allow_access(1, agent, NULL, data);
              STATUS_CHECK(status, __LINE__);
#if KALMAR_DEBUG
                std::wcerr << getDev()->get_path();
                std::cerr << ": map() copy device buffer to host buffer\n";
#endif
                sync_copy(data, *static_cast<hsa_agent_t*>(getHostAgent()), ((char*)device) + offset, *agent, count);
#if KALMAR_DEBUG
                std::wcerr << getDev()->get_path();
                std::cerr << ": map() copy done\n";
#endif
            } else {
#if KALMAR_DEBUG
              std::cerr << "host buffer allocation failed!\n";
#endif
              abort();
            }
#if KALMAR_DEBUG
            std::wcerr << getDev()->get_path();
            std::cerr << ": map() -> <pointer> " << data << "\n";
#endif

            return data;
        } else {
#if KALMAR_DEBUG
            std::wcerr << getDev()->get_path();
            std::cerr << ": map( <device> " << device << ", <count> " << count << ", <offset> " << offset << ", <modify> " << modify << "): use host memory map\n";
#endif
            // for host memory we simply return the pointer plus offset
#if KALMAR_DEBUG
            std::wcerr << getDev()->get_path();
            std::cerr << ": map() -> <pointer> " << ((char*)device+offset) << "\n";
#endif
            return (char*)device + offset;
        }
    }

    void unmap(void* device, void* addr, size_t count, size_t offset, bool modify) override {
        // do unmap

        // as HSA runtime doesn't have map/unmap facility at this moment,
        // we free the host memory buffer allocated in map()
        if (!getDev()->is_unified()) {
#if KALMAR_DEBUG
            std::wcerr << getDev()->get_path();
            std::cerr << ": unmap( <device> " << device << ", <addr> " << addr << ", <count> " << count << ", <offset> " << offset << ", <modify> " << modify << "): use HSA memory unmap\n";
#endif
            if (modify) {
#if KALMAR_DEBUG
                std::wcerr << getDev()->get_path();
                std::cerr << ": unmap() copy host buffer to device buffer\n";
#endif
                // copy data from host buffer to device buffer
                hsa_status_t status = HSA_STATUS_SUCCESS;

                hsa_agent_t* agent = static_cast<hsa_agent_t*>(getHSAAgent());
                sync_copy(((char*)device) + offset, *agent, addr, *static_cast<hsa_agent_t*>(getHostAgent()), count);
#if KALMAR_DEBUG
                std::wcerr << getDev()->get_path();
                std::cerr << ": unmap() copy done\n";
#endif
            }

            // deallocate the host buffer
            hsa_amd_memory_pool_free(addr);
        } else {
#if KALMAR_DEBUG
            std::wcerr << getDev()->get_path();
            std::cerr << ": unmap( <device> " << device << ", <addr> " << addr << ", <count> " << count << ", <offset> " << offset << ", <modify> " << modify <<"): use host memory unmap\n";
#endif
            // for host memory there's nothing to be done
        }
    }

    void Push(void *kernel, int idx, void *device, bool modify) override {
        PushArgImpl(kernel, idx, sizeof(void*), &device);

        // register the buffer with the kernel
        // when the buffer may be read/written by the kernel
        // the buffer is not registered if it's only read by the kernel
        if (modify) {
          kernelBufferMap[kernel].push_back(device);
        }
    }

    void* getHSAQueue() override {
        return static_cast<void*>(rocrQueue);
    }

    hsa_queue_t *acquireLockedRocrQueue();

    void releaseLockedRocrQueue();


    void* getHSAAgent() override;

    void* getHostAgent() override;

    void* getHSAAMRegion() override;

    void* getHSACoherentHostRegion() override;

    void* getHSAAMHostRegion() override;

    void* getHSAKernargRegion() override;

    bool hasHSAInterOp() override {
        return true;
    }

    void dispatch_hsa_kernel(const hsa_kernel_dispatch_packet_t *aql,
                             const void * args, size_t argsize,
                             hc::completion_future *cf) override ;

    bool set_cu_mask(const std::vector<bool>& cu_mask) override {
        // get device's total compute unit count
        auto device = getDev();
        unsigned int physical_count = device->get_compute_unit_count();
        assert(physical_count > 0);

        uint32_t temp = 0;
        uint32_t bit_index = 0;

        // If cu_mask.size() is greater than physical_count, igore the rest.
        int iter = cu_mask.size() > physical_count ? physical_count : cu_mask.size();


        {
            std::lock_guard<std::mutex> (this->qmutex);


            this->cu_arrays.clear();

            for(auto i = 0; i < iter; i++) {
                temp |= (uint32_t)(cu_mask[i]) << bit_index;

                if(++bit_index == 32) {
                    this->cu_arrays.push_back(temp);
                    bit_index = 0;
                    temp = 0;
                }
            }

            if(bit_index != 0) {
                this->cu_arrays.push_back(temp);
            }


            // Apply the new cu mask to the hw queue:
            return (rocrQueue->setCuMask(this) == HSA_STATUS_SUCCESS);

        }
    }

    // enqueue a barrier packet
    std::shared_ptr<KalmarAsyncOp> EnqueueMarker(memory_scope release_scope) override {

        hsa_status_t status = HSA_STATUS_SUCCESS;

        // create shared_ptr instance
        std::shared_ptr<HSABarrier> barrier = std::make_shared<HSABarrier>();

        // enqueue the barrier
        status = barrier.get()->enqueueAsync(this, release_scope);
        STATUS_CHECK(status, __LINE__);

        // associate the barrier with this queue
        pushAsyncOp(barrier);

        return barrier;
    }


    // enqueue a barrier packet with multiple prior dependencies
    std::shared_ptr<KalmarAsyncOp> EnqueueMarkerWithDependency(int count, std::shared_ptr <KalmarAsyncOp> *depOps, hc::memory_scope scope) override {
        hsa_status_t status = HSA_STATUS_SUCCESS;


        if ((count > 0) && (count <= HSA_BARRIER_DEP_SIGNAL_CNT)) {

            // create shared_ptr instance
            std::shared_ptr<HSABarrier> barrier = std::make_shared<HSABarrier>(count, depOps);

            // enqueue the barrier
            status = barrier.get()->enqueueAsync(this, scope);
            STATUS_CHECK(status, __LINE__);

            // associate the barrier with this queue
            pushAsyncOp(barrier);

            return barrier;
        } else {
            // throw an exception
            throw Kalmar::runtime_exception("Incorrect number of dependent signals passed to HSABarrier constructor", count);
        }
    }

    std::shared_ptr<KalmarAsyncOp> EnqueueAsyncCopyExt(const void* src, void* dst, size_t size_bytes,
                                                       hcCommandKind copyDir, const hc::AmPointerInfo &srcPtrInfo, const hc::AmPointerInfo &dstPtrInfo,
                                                       const Kalmar::KalmarDevice *copyDevice) override;

    std::shared_ptr<KalmarAsyncOp> EnqueueAsyncCopy(const void *src, void *dst, size_t size_bytes) override ;


    // synchronous copy
    void copy(const void *src, void *dst, size_t size_bytes) override {
#if KALMAR_DEBUG
        std::cerr << "HSAQueue::copy(" << src << ", " << dst << ", " << size_bytes << ")\n";
#endif
        // wait for all previous async commands in this queue to finish
        this->wait();

        // create a HSACopy instance
        HSACopy* copyCommand = new HSACopy(src, dst, size_bytes);

        // synchronously do copy
        copyCommand->syncCopy(this);

        delete(copyCommand);

#if KALMAR_DEBUG
        std::cerr << "HSAQueue::copy() complete\n";
#endif
    }

    void copy_ext(const void *src, void *dst, size_t size_bytes, hc::hcCommandKind copyDir, const hc::AmPointerInfo &srcPtrInfo, const hc::AmPointerInfo &dstPtrInfo,
                  const Kalmar::KalmarDevice *copyDevice, bool forceUnpinnedCopy) override ;


    void copy_ext(const void *src, void *dst, size_t size_bytes, hc::hcCommandKind copyDir, const hc::AmPointerInfo &srcPtrInfo, const hc::AmPointerInfo &dstPtrInfo, bool foo) override ;


    // remove finished async operation from waiting list
    void removeAsyncOp(KalmarAsyncOp* asyncOp) {
        for (int i = 0; i < asyncOps.size(); ++i) {
            if (asyncOps[i].get() == asyncOp) {
                asyncOps[i] = nullptr;
            }
        }

        // GC for finished kernels
        if (asyncOps.size() > ASYNCOPS_VECTOR_GC_SIZE) {
            //printf ("GC\n");
          asyncOps.erase(std::remove(asyncOps.begin(), asyncOps.end(), nullptr),
                         asyncOps.end());
        }
    }
};


void RocrQueue::assignHccQueue(HSAQueue *hccQueue) {
    assert (hccQueue->rocrQueue == nullptr);  // only needy should assign new queue
    hccQueue->rocrQueue = this;
    _hccQueue = hccQueue;

    setCuMask(hccQueue);
}

hsa_status_t RocrQueue::setCuMask(HSAQueue *hccQueue) {
    hsa_status_t status = HSA_STATUS_SUCCESS;

    if (this->cu_arrays != hccQueue->cu_arrays) {
        // Expensive operation:
        this->cu_arrays = hccQueue->cu_arrays;
        status = hsa_amd_queue_cu_set_mask(_hwQueue,  hccQueue->cu_arrays.size()*32, hccQueue->cu_arrays.data());
    }

    return status;
}


class HSADevice final : public KalmarDevice
{
    friend std::ostream& operator<<(std::ostream& os, const HSAQueue & hav);
private:
    /// memory pool for kernargs
    std::vector<void*> kernargPool;
    std::vector<bool> kernargPoolFlag;
    int kernargCursor;
    std::mutex kernargPoolMutex;


    std::map<std::string, HSAKernel *> programs;
    hsa_agent_t agent;
    size_t max_tile_static_size;

    size_t queue_size;
    std::mutex queues_mutex; // protects access to the queues vector:
    std::vector< std::weak_ptr<KalmarQueue> > queues;

    std::mutex                  rocrQueuesMutex; // protects rocrQueues
    std::vector< RocrQueue *>    rocrQueues;

    pool_iterator ri;

    bool useCoarseGrainedRegion;

    uint32_t workgroup_max_size;
    uint16_t workgroup_max_dim[3];

    std::map<std::string, HSAExecutable*> executables;

    hsa_isa_t agentISA;

    hcAgentProfile profile;

    /*TODO: This is the first CPU which will provide system memory pool
    We might need to modify again in multiple CPU socket scenario. Because
    we must make sure there is pyshycial link between device and host. Currently,
    agent iterate function will push back all of the dGPU on the system, which might
    not be linked directly to the first cpu node, host */
    hsa_agent_t hostAgent;

    uint16_t versionMajor;
    uint16_t versionMinor;

    int      accSeqNum;     // unique accelerator seq num 
    uint64_t queueSeqNums;  // used to assign queue seqnums.

public:
    // Structures to manage unpinnned memory copies
    class UnpinnedCopyEngine      *copy_engine[2]; // one for each direction.
    UnpinnedCopyEngine::CopyMode  copy_mode;


    // Creates or steals a rocrQueue and returns it in theif->rocrQueue
    void createOrstealRocrQueue(Kalmar::HSAQueue *thief) {
        
        std::lock_guard<std::mutex> (this->rocrQueuesMutex);

        if (rocrQueues.size() < HCC_MAX_QUEUES) {

            // Allocate a new queue, we are belowthe HCC_MAX_QUEUES limit :
            //

            auto rq = new RocrQueue(agent, this->queue_size, thief);
            rocrQueues.push_back(rq);

            DBOUT(DB_QUEUE, "Create new rocrQueue=" << rq << " for thief=" << thief << "\n")

        } else {
            RocrQueue *foundRQ = nullptr;
            while (!foundRQ) {
                // First make a pass to see if we can find an unused queue:
                for (auto rq : rocrQueues) {
                    if (rq->_hccQueue == nullptr) {
                        DBOUT(DB_QUEUE, "Found unused rocrQueue=" << rq << " for thief=" << thief << ".  hwQueue=" << rq->_hwQueue << "\n")
                        foundRQ = rq;
                        break;
                    }
                } 
                if (!foundRQ) {
                    for (auto rq : rocrQueues) {
                        if (rq->_hccQueue != thief)  {
                            auto victimHccQueue = rq->_hccQueue;
                            // victimHccQueue==nullptr should be detected by above loop.
                            std::lock_guard<std::mutex> (victimHccQueue->qmutex);
                            if (victimHccQueue->isEmpty()) {
                                DBOUT(DB_LOCK, " ptr:" << this << " lock_guard...\n");

                                assert (victimHccQueue->rocrQueue == rq);  // ensure the link is consistent.
                                victimHccQueue->rocrQueue = nullptr; 
                                foundRQ = rq;
                                DBOUT(DB_QUEUE, "Stole existing rocrQueue=" << rq << " from victimHccQueue=" << victimHccQueue << " to hccQueue=" << thief << "\n")
                                break;
                            }
                        }
                    }
                }
                if (foundRQ) {
                    
                    // update the queue pointers to indicate the theft:
                    foundRQ->assignHccQueue(thief);

                    break; // while !foundVictim
                };

                // Allow other threads a small window to release threads to make progress:
                this->rocrQueuesMutex.unlock();
                this->rocrQueuesMutex.lock();
            }

        }
    };

    void removeRocrQueue(RocrQueue *rocrQueue) {

        // queues already locked:
        size_t hccSize = queues.size();

        { 
            std::lock_guard<std::mutex> (this->rocrQueuesMutex);

            // a perf optimization to keep the HSA queue if we have more HCC queues that might want it.
            // This defers expensive queue deallocation if an hccQueue that holds an hwQueue is destroyed - 
            // keep the hwqueue around until the number of hccQueues drops below the number of hwQueues
            // we have already allocated.
            auto rqSize = rocrQueues.size();
            if (hccSize < rqSize)  {
                auto iter = std::find(rocrQueues.begin(), rocrQueues.end(), rocrQueue);
                assert (iter != rocrQueues.end()); 
                // Remove the pointer from the list:
                rocrQueues.erase(iter);
                DBOUT(DB_QUEUE, "removeRocrQueue-hard: rocrQueue=" << rocrQueue << " hccQueues/rocrQueues=" << hccSize << "/" << rqSize << "\n")
                delete rocrQueue; // this will delete the HSA HW queue.
            } else {
                DBOUT(DB_QUEUE, "removeRocrQueue-soft: rocrQueue=" << rocrQueue << " keep hwQUeue, set _hccQueue link to nullptr" << " hccQueues/rocrQueues=" << hccSize << "/" << rqSize << "\n");
                rocrQueue->_hccQueue = nullptr; // mark it as available.
            }
        }

    };


public:

    uint32_t getWorkgroupMaxSize() {
        return workgroup_max_size;
    }

    const uint16_t* getWorkgroupMaxDim() {
        return &workgroup_max_dim[0];
    }

    // Callback for hsa_amd_agent_iterate_memory_pools.
    // data is of type pool_iterator,
    // we save the pools we care about into this structure.
    static hsa_status_t get_memory_pools(hsa_amd_memory_pool_t region, void* data)
    {
        hsa_status_t status;
        hsa_amd_segment_t segment;
        status = hsa_amd_memory_pool_get_info(region, HSA_AMD_MEMORY_POOL_INFO_SEGMENT, &segment);
        if (status != HSA_STATUS_SUCCESS) {
          return status;
        }

        if (segment == HSA_AMD_SEGMENT_GLOBAL) {
          size_t size = 0;
          status = hsa_amd_memory_pool_get_info(region, HSA_AMD_MEMORY_POOL_INFO_SIZE, &size);
          if (status != HSA_STATUS_SUCCESS) {
            return status;
          }
#if KALMAR_DEBUG
          std::cerr << "found memory pool of GPU local memory region=" << region.handle << ", size(MB) = " << (size/(1024*1024)) << std::endl;
#endif
          pool_iterator *ri = (pool_iterator*) (data);
          ri->_local_memory_pool = region;
          ri->_found_local_memory_pool = true;
          ri->_local_memory_pool_size = size;

          return HSA_STATUS_INFO_BREAK;
        }

        return HSA_STATUS_SUCCESS;
    }

    static hsa_status_t get_host_pools(hsa_amd_memory_pool_t region, void* data) {
        hsa_status_t status;
        hsa_amd_segment_t segment;
        status = hsa_amd_memory_pool_get_info(region, HSA_AMD_MEMORY_POOL_INFO_SEGMENT, &segment);
        STATUS_CHECK(status, __LINE__);

        pool_iterator *ri = (pool_iterator*) (data);

        hsa_amd_memory_pool_global_flag_t flags;
        status = hsa_amd_memory_pool_get_info(region, HSA_AMD_MEMORY_POOL_INFO_GLOBAL_FLAGS, &flags);
        STATUS_CHECK(status, __LINE__);

#if KALMAR_DEBUG
        size_t size = 0;
        status = hsa_amd_memory_pool_get_info(region, HSA_AMD_MEMORY_POOL_INFO_SIZE, &size);
        STATUS_CHECK(status, __LINE__);
        size = size/(1024*1024);

#endif

        if ((flags & HSA_AMD_MEMORY_POOL_GLOBAL_FLAG_FINE_GRAINED) && (!ri->_found_finegrained_system_memory_pool)) {
#if KALMAR_DEBUG
            std::cerr << "found fine grained memory pool on host memory, size(MB) = " << size << std::endl;
#endif
            ri->_finegrained_system_memory_pool = region;
            ri->_found_finegrained_system_memory_pool = true;
        }

        if ((flags & HSA_AMD_MEMORY_POOL_GLOBAL_FLAG_COARSE_GRAINED) && (!ri->_found_coarsegrained_system_memory_pool)) {
#if KALMAR_DEBUG
            std::cerr << "found coarse-grain system memory pool=" << region.handle << " size(MB) = " << size << std::endl;
#endif
            ri->_coarsegrained_system_memory_pool = region;
            ri->_found_coarsegrained_system_memory_pool = true;
        }

        // choose coarse grained system for kernarg, if not available, fall back to fine grained system.
        if (flags & HSA_AMD_MEMORY_POOL_GLOBAL_FLAG_KERNARG_INIT) {
          if (flags & HSA_AMD_MEMORY_POOL_GLOBAL_FLAG_COARSE_GRAINED) {
#if KALMAR_DEBUG
            std::cerr << "using coarse grained system for kernarg memory, size(MB) = " << size << std::endl;
#endif
            ri->_kernarg_memory_pool = region;
            ri->_found_kernarg_memory_pool = true;
          }
          else if (flags & HSA_AMD_MEMORY_POOL_GLOBAL_FLAG_FINE_GRAINED
                   && ri->_found_kernarg_memory_pool == false) {
#if KALMAR_DEBUG
            std::cerr << "using fine grained system for kernarg memory, size(MB) = " << size << std::endl;
#endif
            ri->_kernarg_memory_pool = region;
            ri->_found_kernarg_memory_pool = true;
          }
          else {
#if KALMAR_DEBUG
            std::cerr << "Unknown memory pool with kernarg_init flag set!!!, size(MB) = " << size << std::endl;
#endif
          }
        }

        return HSA_STATUS_SUCCESS;
    }

    static hsa_status_t find_group_memory(hsa_amd_memory_pool_t region, void* data) {
      hsa_amd_segment_t segment;
      size_t size = 0;
      bool flag = false;

      hsa_status_t status = HSA_STATUS_SUCCESS;

      // get segment information
      status = hsa_amd_memory_pool_get_info(region, HSA_AMD_MEMORY_POOL_INFO_SEGMENT, &segment);
      STATUS_CHECK(status, __LINE__);

      if (segment == HSA_AMD_SEGMENT_GROUP) {
        // found group segment, get its size
        status = hsa_amd_memory_pool_get_info(region, HSA_AMD_MEMORY_POOL_INFO_SIZE, &size);
        STATUS_CHECK(status, __LINE__);

        // save the result to data
        size_t* result = (size_t*)data;
        *result = size;

        return HSA_STATUS_INFO_BREAK;
      }

      // continue iteration
      return HSA_STATUS_SUCCESS;
    }

    hsa_agent_t& getAgent() {
        return agent;
    }

    hsa_agent_t& getHostAgent() {
        return hostAgent;
    }

    // Returns true if specified agent has access to the specified pool.
    // Typically used to detect when a CPU agent has access to GPU device memory via large-bar:
    int hasAccess(hsa_agent_t agent, hsa_amd_memory_pool_t pool)
    {
        hsa_status_t err;
        hsa_amd_memory_pool_access_t access;
        err = hsa_amd_agent_memory_pool_get_info(agent, pool, HSA_AMD_AGENT_MEMORY_POOL_INFO_ACCESS, &access);
        STATUS_CHECK(err, __LINE__);
        return access;
    }






    HSADevice(hsa_agent_t a, hsa_agent_t host, int x_accSeqNum) : KalmarDevice(access_type_read_write),
                               agent(a), programs(), max_tile_static_size(0),
                               queue_size(0), queues(), queues_mutex(),
                               rocrQueues(0/*empty*/), rocrQueuesMutex(),
                               ri(),
                               useCoarseGrainedRegion(false),
                               kernargPool(), kernargPoolFlag(), kernargCursor(0), kernargPoolMutex(),
                               executables(),
                               profile(hcAgentProfileNone),
                               path(), description(), hostAgent(host),
                               versionMajor(0), versionMinor(0), accSeqNum(x_accSeqNum), queueSeqNums(0) {
#if KALMAR_DEBUG
        std::cerr << "HSADevice::HSADevice()\n";
#endif

        hsa_status_t status = HSA_STATUS_SUCCESS;

        /// set up path and description
        /// and version information
        {
            char name[64] {0};
            uint32_t node = 0;
            status = hsa_agent_get_info(agent, HSA_AGENT_INFO_NAME, name);
            STATUS_CHECK(status, __LINE__);
            status = hsa_agent_get_info(agent, HSA_AGENT_INFO_NODE, &node);
            STATUS_CHECK(status, __LINE__);

            wchar_t path_wchar[128] {0};
            wchar_t description_wchar[128] {0};
            swprintf(path_wchar, 128, L"%s%u", name, node);
            swprintf(description_wchar, 128, L"AMD HSA Agent %s%u", name, node);

            path = std::wstring(path_wchar);
            description = std::wstring(description_wchar);

#if KALMAR_DEBUG
            std::wcerr << L"Path: " << path << L"\n";
            std::wcerr << L"Description: " << description << L"\n";
#endif

            status = hsa_agent_get_info(agent, HSA_AGENT_INFO_VERSION_MAJOR, &versionMajor);
            STATUS_CHECK(status, __LINE__);
            status = hsa_agent_get_info(agent, HSA_AGENT_INFO_VERSION_MINOR, &versionMinor);
            STATUS_CHECK(status, __LINE__);

#if KALMAR_DEBUG
            std::cout << "Version Major: " << versionMajor << " Minor: " << versionMinor << "\n";
#endif
        }


        {
            /// Set the queue size to use when creating hsa queues:
            this->queue_size = 0;
            status = hsa_agent_get_info(agent, HSA_AGENT_INFO_QUEUE_MAX_SIZE, &this->queue_size);
            STATUS_CHECK(status, __LINE__);

            // MAX_INFLIGHT_COMMANDS_PER_QUEUE throttles the number of commands that can be in the queue, so no reason
            // to allocate a huge HSA queue - size it to it is large enough to handle the inflight commands.
            this->queue_size = 2*MAX_INFLIGHT_COMMANDS_PER_QUEUE;

            // Check that the queue size is valid, these assumptions are used in hsa_queue_create.
            assert (__builtin_popcount(MAX_INFLIGHT_COMMANDS_PER_QUEUE) == 1); // make sure this is power of 2.
            assert(this->queue_size > MAX_INFLIGHT_COMMANDS_PER_QUEUE*2);
        }



        /// Iterate over memory pool of the device and its host
        status = hsa_amd_agent_iterate_memory_pools(agent, HSADevice::find_group_memory, &max_tile_static_size);
        STATUS_CHECK(status, __LINE__);

        status = hsa_amd_agent_iterate_memory_pools(agent, &HSADevice::get_memory_pools, &ri);
        STATUS_CHECK(status, __LINE__);

        status = hsa_amd_agent_iterate_memory_pools(hostAgent, HSADevice::get_host_pools, &ri);
        STATUS_CHECK(status, __LINE__);

        /// after iterating memory regions, set if we can use coarse grained regions
        bool result = false;
        if (hasHSACoarsegrainedRegion()) {
            result = true;
            // environment variable HCC_HSA_USEHOSTMEMORY may be used to change
            // the default behavior
            char* hsa_behavior = getenv("HCC_HSA_USEHOSTMEMORY");
            if (hsa_behavior != nullptr) {
                if (std::string("ON") == hsa_behavior) {
                    result = false;
                }
            }
        }
        useCoarseGrainedRegion = result;

        /// pre-allocate a pool of kernarg buffers in case:
        /// - kernarg region is available
        /// - compile-time macro KERNARG_POOL_SIZE is larger than 0
#if KERNARG_POOL_SIZE > 0
        hsa_amd_memory_pool_t kernarg_region = getHSAKernargRegion();

        // pre-allocate kernarg buffers
        void* kernargMemory = nullptr;
        for (int i = 0; i < KERNARG_POOL_SIZE; ++i) {
            status = hsa_amd_memory_pool_allocate(kernarg_region, KERNARG_BUFFER_SIZE, 0, &kernargMemory);
            STATUS_CHECK(status, __LINE__);

            // Allow device to access to it once it is allocated. Normally, this memory pool is on system memory.
            status = hsa_amd_agents_allow_access(1, &agent, NULL, kernargMemory);
            STATUS_CHECK(status, __LINE__);

            kernargPool.push_back(kernargMemory);
            kernargPoolFlag.push_back(false);
        }
#endif

        // Setup AM pool.
        ri._am_memory_pool = (ri._found_local_memory_pool)
                                 ? ri._local_memory_pool
                                 : ri._finegrained_system_memory_pool;

        ri._am_host_memory_pool = (ri._found_coarsegrained_system_memory_pool)
                                      ? ri._coarsegrained_system_memory_pool
                                      : ri._finegrained_system_memory_pool;

        ri._am_host_coherent_memory_pool = (ri._found_finegrained_system_memory_pool)
                                      ? ri._finegrained_system_memory_pool
                                      : ri._coarsegrained_system_memory_pool;

        /// Query the maximum number of work-items in a workgroup
        status = hsa_agent_get_info(agent, HSA_AGENT_INFO_WORKGROUP_MAX_SIZE, &workgroup_max_size);
        STATUS_CHECK(status, __LINE__);

        /// Query the maximum number of work-items in each dimension of a workgroup
        status = hsa_agent_get_info(agent, HSA_AGENT_INFO_WORKGROUP_MAX_DIM, &workgroup_max_dim);

        STATUS_CHECK(status, __LINE__);

        /// Get ISA associated with the agent
        status = hsa_agent_get_info(agent, HSA_AGENT_INFO_ISA, &agentISA);
        STATUS_CHECK(status, __LINE__);

        /// Get the profile of the agent
        hsa_profile_t agentProfile;
        status = hsa_agent_get_info(agent, HSA_AGENT_INFO_PROFILE, &agentProfile);
        STATUS_CHECK(status, __LINE__);

        if (agentProfile == HSA_PROFILE_BASE) {
            profile = hcAgentProfileBase;
        } else if (agentProfile == HSA_PROFILE_FULL) {
            profile = hcAgentProfileFull;
        }

        //---
        //Provide an environment variable to select the mode used to perform the copy operaton
        switch (this->copy_mode) {
            case UnpinnedCopyEngine::ChooseBest:    //0
            case UnpinnedCopyEngine::UsePinInPlace: //1
            case UnpinnedCopyEngine::UseStaging:    //2
            case UnpinnedCopyEngine::UseMemcpy:     //3
                break;
            default:
                this->copy_mode = UnpinnedCopyEngine::ChooseBest;
        };
<<<<<<< HEAD
=======

        HCC_H2D_STAGING_THRESHOLD =
            getenvlong("HCC_H2D_STAGING_THRESHOLD", HCC_H2D_STAGING_THRESHOLD);
        HCC_H2D_PININPLACE_THRESHOLD =
            getenvlong("HCC_H2D_PININPLACE_THRESHOLD", HCC_H2D_PININPLACE_THRESHOLD);
        HCC_D2H_PININPLACE_THRESHOLD =
            getenvlong("HCC_D2H_PININPLACE_THRESHOLD", HCC_D2H_PININPLACE_THRESHOLD);

>>>>>>> f7243f16

        HCC_H2D_STAGING_THRESHOLD    *= 1024;
        HCC_H2D_PININPLACE_THRESHOLD *= 1024;
        HCC_D2H_PININPLACE_THRESHOLD *= 1024;

        static const size_t stagingSize = 64*1024;
        this->cpu_accessible_am = hasAccess(hostAgent, ri._am_memory_pool);
        hsa_amd_memory_pool_t hostPool = (getHSAAMHostRegion());
        copy_engine[0] = new UnpinnedCopyEngine(agent, hostAgent, stagingSize, 2/*staging buffers*/,
                                                this->cpu_accessible_am,
                                                HCC_H2D_STAGING_THRESHOLD,
                                                HCC_H2D_PININPLACE_THRESHOLD,
                                                HCC_D2H_PININPLACE_THRESHOLD);

        copy_engine[1] = new UnpinnedCopyEngine(agent, hostAgent, stagingSize, 2/*staging Buffers*/,
                                                this->cpu_accessible_am,
                                                HCC_H2D_STAGING_THRESHOLD,
                                                HCC_H2D_PININPLACE_THRESHOLD,
                                                HCC_D2H_PININPLACE_THRESHOLD);


    }

    ~HSADevice() {
#if KALMAR_DEBUG
        std::cerr << "HSADevice::~HSADevice() in\n";
#endif

        // release all queues
        queues_mutex.lock();
        for (auto queue_iterator : queues) {
            if (!queue_iterator.expired()) {
                auto queue = queue_iterator.lock();
                queue->dispose();
            }
        }
        queues.clear();
        queues_mutex.unlock();

        // deallocate kernarg buffers in the pool
#if KERNARG_POOL_SIZE > 0
        kernargPoolMutex.lock();

        hsa_status_t status = HSA_STATUS_SUCCESS;

        for (int i = 0; i < kernargPool.size(); ++i) {
            hsa_amd_memory_pool_free(kernargPool[i]);
            STATUS_CHECK(status, __LINE__);
        }

        kernargPool.clear();
        kernargPoolFlag.clear();

        kernargPoolMutex.unlock();
#endif

        // release all data in programs
        for (auto kernel_iterator : programs) {
            delete kernel_iterator.second;
        }
        programs.clear();

        // release executable
        for (auto executable_iterator : executables) {
            delete executable_iterator.second;
        }
        executables.clear();


        for (int i=0; i<2; i++) {
            if (copy_engine[i]) {
                delete copy_engine[i];
                copy_engine[i] = NULL;
            }
        }


#if KALMAR_DEBUG
        std::cerr << "HSADevice::~HSADevice() out\n";
#endif
    }

    std::wstring path;
    std::wstring description;

    std::wstring get_path() const override { return path; }
    std::wstring get_description() const override { return description; }
    size_t get_mem() const override { return ri._local_memory_pool_size; }
    bool is_double() const override { return true; }
    bool is_lim_double() const override { return true; }
    bool is_unified() const override {
        return (useCoarseGrainedRegion == false);
    }
    bool is_emulated() const override { return false; }
    uint32_t get_version() const { return ((static_cast<unsigned int>(versionMajor) << 16) | versionMinor); }

    bool has_cpu_accessible_am() const override { return cpu_accessible_am; }

    void* create(size_t count, struct rw_info* key) override {
        void *data = nullptr;

        if (!is_unified()) {
#if KALMAR_DEBUG
            std::wcerr << get_path();
            std::cerr << ": create( <count> " << count << ", <key> " << key << "): use HSA memory allocator\n";
#endif
            hsa_status_t status = HSA_STATUS_SUCCESS;
            auto am_region = getHSAAMRegion();

            status = hsa_amd_memory_pool_allocate(am_region, count, 0, &data);
            STATUS_CHECK(status, __LINE__);

            hsa_agent_t* agent = static_cast<hsa_agent_t*>(getHSAAgent());
            status = hsa_amd_agents_allow_access(1, agent, NULL, data);
            STATUS_CHECK(status, __LINE__);
        } else {
#if KALMAR_DEBUG
            std::wcerr << get_path();
            std::cerr << ": create( <count> " << count << ", <key> " << key << "): use host memory allocator\n";
#endif
            data = kalmar_aligned_alloc(0x1000, count);
        }

#if KALMAR_DEBUG
        std::wcerr << get_path();
        std::cerr << ": create -> <pointer> " << data << "\n";
#endif

        return data;
    }

    void release(void *ptr, struct rw_info* key ) override {
        hsa_status_t status = HSA_STATUS_SUCCESS;
        if (!is_unified()) {
#if KALMAR_DEBUG
            std::cerr << "release(" << ptr << "," << key << "): use HSA memory deallocator\n";
#endif
            status = hsa_amd_memory_pool_free(ptr);
            STATUS_CHECK(status, __LINE__);
        } else {
#if KALMAR_DEBUG
            std::cerr << "release(" << ptr << "," << key << "): use host memory deallocator\n";
#endif
            kalmar_aligned_free(ptr);
        }
    }

    // calculate MD5 checksum
    std::string kernel_checksum(size_t size, void* source) {
        // FNV-1a hashing, 64-bit version
        const uint64_t FNV_prime = 0x100000001b3;
        const uint64_t FNV_basis = 0xcbf29ce484222325;
        uint64_t hash = FNV_basis;

        const char *str = static_cast<const char *>(source);
        for (auto i = 0; i < size; ++i) {
            hash ^= *str++;
            hash *= FNV_prime;
        }
        return std::to_string(hash);
    }

    void BuildProgram(void* size, void* source) override {
        if (executables.find(kernel_checksum((size_t)size, source)) == executables.end()) {
            size_t kernel_size = (size_t)((void *)size);
            char *kernel_source = (char*)malloc(kernel_size+1);
            memcpy(kernel_source, source, kernel_size);
            kernel_source[kernel_size] = '\0';
            BuildOfflineFinalizedProgramImpl(kernel_source, kernel_size);
            free(kernel_source);
        }
    }

    bool IsCompatibleKernel(void* size, void* source) override {
        hsa_status_t status;

        // Allocate memory for kernel source
        size_t kernel_size = (size_t)((void *)size);
        char *kernel_source = (char*)malloc(kernel_size+1);
        memcpy(kernel_source, source, kernel_size);
        kernel_source[kernel_size] = '\0';

        // Deserialize code object.
        hsa_code_object_t code_object = {0};
        status = hsa_code_object_deserialize(kernel_source, kernel_size, NULL, &code_object);
        STATUS_CHECK(status, __LINE__);
        assert(0 != code_object.handle);

        // Get ISA of the code object
        hsa_isa_t code_object_isa;
        status = hsa_code_object_get_info(code_object, HSA_CODE_OBJECT_INFO_ISA, &code_object_isa);
        STATUS_CHECK(status, __LINE__);

        // Check if the code object is compatible with ISA of the agent
        bool isCompatible = false;
        status = hsa_isa_compatible(code_object_isa, agentISA, &isCompatible);
        STATUS_CHECK(status, __LINE__);

        // Destroy code object
        status = hsa_code_object_destroy(code_object);
        STATUS_CHECK(status, __LINE__);

        // release allocated memory
        free(kernel_source);

        return isCompatible;
    }

    void* CreateKernel(const char* fun) override {
        std::string str(fun);
        HSAKernel *kernel = programs[str];
        if (!kernel) {
            if (executables.size() != 0) {
                for (auto executable_iterator : executables) {
                    HSAExecutable *executable = executable_iterator.second;

                    // Get symbol handle.
                    hsa_status_t status;
                    hsa_executable_symbol_t kernelSymbol;
                    status = hsa_executable_get_symbol(executable->hsaExecutable, NULL, fun, agent, 0, &kernelSymbol);
                    if (status == HSA_STATUS_SUCCESS) {
                        // Get code handle.
                        uint64_t kernelCodeHandle;
                        status = hsa_executable_symbol_get_info(kernelSymbol, HSA_EXECUTABLE_SYMBOL_INFO_KERNEL_OBJECT, &kernelCodeHandle);
                        if (status == HSA_STATUS_SUCCESS) {
                            kernel =  new HSAKernel(str, executable, kernelSymbol, kernelCodeHandle);
                            break;
                        }
                    }
                }
            }

            if (!kernel) {
                std::cerr << "HSADevice::CreateKernel(): Unable to create kernel\n";
                abort();
            } else {
                //std::cerr << "HSADevice::CreateKernel(): Created kernel\n";
            }
            programs[str] = kernel;
        }

        // HSADispatch instance will be deleted in:
        // HSAQueue::LaunchKernel()
        // or it will be created as a shared_ptr<KalmarAsyncOp> in:
        // HSAQueue::LaunchKernelAsync()
        HSADispatch *dispatch = new HSADispatch(this, kernel);

        // HLC Stable would need 3 additional arguments
        // HLC Development would not need any additional arguments
#define HSAIL_HLC_DEVELOPMENT_COMPILER 1
#ifndef HSAIL_HLC_DEVELOPMENT_COMPILER
        dispatch->pushLongArg(0);
        dispatch->pushLongArg(0);
        dispatch->pushLongArg(0);
#endif
        return dispatch;
    }

    std::shared_ptr<KalmarQueue> createQueue(execute_order order = execute_in_order) override {
        auto hsaAv = new HSAQueue(this, agent, order);
        std::shared_ptr<KalmarQueue> q =  std::shared_ptr<KalmarQueue>(hsaAv);
        queues_mutex.lock();
        queues.push_back(q);
        hsaAv->queueSeqNum = this->queueSeqNums++;
        queues_mutex.unlock();
        return q;
    }

    size_t GetMaxTileStaticSize() override {
        return max_tile_static_size;
    }

    std::vector< std::shared_ptr<KalmarQueue> > get_all_queues() override {
        std::vector< std::shared_ptr<KalmarQueue> > result;
        queues_mutex.lock();
        for (auto queue : queues) {
            if (!queue.expired()) {
                result.push_back(queue.lock());
            }
        }
        queues_mutex.unlock();
        return result;
    }



    hsa_amd_memory_pool_t& getHSAKernargRegion() {
        return ri._kernarg_memory_pool;
    }

    hsa_amd_memory_pool_t& getHSAAMHostRegion() {
        return ri._am_host_memory_pool;
    }

    hsa_amd_memory_pool_t& getHSACoherentHostRegion() {
        return ri._am_host_coherent_memory_pool;
    }

    hsa_amd_memory_pool_t& getHSAAMRegion() {
        return ri._am_memory_pool;
    }

    bool hasHSAKernargRegion() const {
      return ri._found_kernarg_memory_pool;
    }

    bool hasHSAFinegrainedRegion() const {
      return ri._found_finegrained_system_memory_pool;
    }

    bool hasHSACoarsegrainedRegion() const {
      return ri._found_local_memory_pool;
    }

    bool is_peer(const Kalmar::KalmarDevice* other) override {
      if(!hasHSACoarsegrainedRegion())
          return false;

      auto self_pool = getHSAAMRegion();
      hsa_amd_memory_pool_access_t access;

      hsa_agent_t* agent = static_cast<hsa_agent_t*>( const_cast<KalmarDevice *> (other)->getHSAAgent());

      //TODO: CPU acclerator will return NULL currently, return false.
      if(nullptr == agent)
          return false;

      hsa_status_t status = hsa_amd_agent_memory_pool_get_info(*agent, self_pool, HSA_AMD_AGENT_MEMORY_POOL_INFO_ACCESS, &access);

      if(HSA_STATUS_SUCCESS != status)
          return false;

      if ((HSA_AMD_MEMORY_POOL_ACCESS_ALLOWED_BY_DEFAULT == access) || (HSA_AMD_MEMORY_POOL_ACCESS_DISALLOWED_BY_DEFAULT == access))
          return true;

      return false;
    }

    unsigned int get_compute_unit_count() override {
        hsa_agent_t agent = getAgent();

        uint32_t compute_unit_count = 0;
        hsa_status_t status = hsa_agent_get_info(agent, (hsa_agent_info_t)HSA_AMD_AGENT_INFO_COMPUTE_UNIT_COUNT, &compute_unit_count);
        if(status == HSA_STATUS_SUCCESS)
            return compute_unit_count;
        else
            return 0;
    }

    bool has_cpu_accessible_am() override {
        return cpu_accessible_am;
    };

    void releaseKernargBuffer(void* kernargBuffer, int kernargBufferIndex) {
        if ( (KERNARG_POOL_SIZE > 0) && (kernargBufferIndex >= 0) ) {
            kernargPoolMutex.lock();

            // mark the kernarg buffer pointed by kernelBufferIndex as available
            kernargPoolFlag[kernargBufferIndex] = false;

            kernargPoolMutex.unlock();
         } else {
            if (kernargBuffer != nullptr) {
                hsa_amd_memory_pool_free(kernargBuffer);
            }
         }
    }

    std::pair<void*, int> getKernargBuffer(int size) {
        void* ret = nullptr;
        int cursor = 0;

        // find an available buffer in the pool in case
        // - kernarg pool is available
        // - requested size is smaller than KERNARG_BUFFER_SIZE
        if ( (KERNARG_POOL_SIZE > 0) && (size <= KERNARG_BUFFER_SIZE) ) {
            kernargPoolMutex.lock();
            cursor = kernargCursor;

            if (kernargPoolFlag[cursor] == false) {
                // the cursor is valid, use it
                ret = kernargPool[cursor];

                // set the kernarg buffer as used
                kernargPoolFlag[cursor] = true;

                // simply move the cursor to the next index
                ++kernargCursor;
                if (kernargCursor == kernargPool.size()) kernargCursor = 0;
            } else {
                // the cursor is not valid, sequentially find the next available slot
                bool found = false;

                int startingCursor = cursor;
                do {
                    ++cursor;
                    if (cursor == kernargPool.size()) cursor = 0;

                    if (kernargPoolFlag[cursor] == false) {
                        // the cursor is valid, use it
                        ret = kernargPool[cursor];

                        // set the kernarg buffer as used
                        kernargPoolFlag[cursor] = true;

                        // simply move the cursor to the next index
                        kernargCursor = cursor + 1;
                        if (kernargCursor == kernargPool.size()) kernargCursor = 0;

                        // break from the loop
                        found = true;
                        break;
                    }
                } while(cursor != startingCursor); // ensure we at most scan the vector once

                if (found == false) {
                    hsa_status_t status = HSA_STATUS_SUCCESS;

                    // increase kernarg pool on demand by KERNARG_POOL_SIZE
                    hsa_amd_memory_pool_t kernarg_region = getHSAKernargRegion();

                    // keep track of the size of kernarg pool before increasing it
                    int oldKernargPoolSize = kernargPool.size();
                    int oldKernargPoolFlagSize = kernargPoolFlag.size();
                    assert(oldKernargPoolSize == oldKernargPoolFlagSize);

                    // pre-allocate kernarg buffers
                    void* kernargMemory = nullptr;
                    for (int i = 0; i < KERNARG_POOL_SIZE; ++i) {
                        status = hsa_amd_memory_pool_allocate(kernarg_region, KERNARG_BUFFER_SIZE, 0, &kernargMemory);
                        STATUS_CHECK(status, __LINE__);

                        status = hsa_amd_agents_allow_access(1, &agent, NULL, kernargMemory);
                        STATUS_CHECK(status, __LINE__);

                        kernargPool.push_back(kernargMemory);
                        kernargPoolFlag.push_back(false);
                    }

                    assert(kernargPool.size() == oldKernargPoolSize + KERNARG_POOL_SIZE);
                    assert(kernargPoolFlag.size() == oldKernargPoolFlagSize + KERNARG_POOL_SIZE);

                    // set return values, after the pool has been increased

                    // use the first item in the newly allocated pool
                    cursor = oldKernargPoolSize;

                    // access the new item through the newly assigned cursor
                    ret = kernargPool[cursor];

                    // mark the item as used
                    kernargPoolFlag[cursor] = true;

                    // simply move the cursor to the next index
                    kernargCursor = cursor + 1;
                    if (kernargCursor == kernargPool.size()) kernargCursor = 0;

                    found = true;
                }

            }

            kernargPoolMutex.unlock();
        } else {
            // allocate new buffers in case:
            // - the kernarg pool is set at compile-time
            // - requested kernarg buffer size is larger than KERNARG_BUFFER_SIZE

            hsa_status_t status = HSA_STATUS_SUCCESS;
            hsa_amd_memory_pool_t kernarg_region = getHSAKernargRegion();

            status = hsa_amd_memory_pool_allocate(kernarg_region, size, 0, &ret);
            STATUS_CHECK(status, __LINE__);

            status = hsa_amd_agents_allow_access(1, &agent, NULL, ret);
            STATUS_CHECK(status, __LINE__);

            // set cursor value as -1 to notice the buffer would be deallocated
            // instead of recycled back into the pool
            cursor = -1;
        }

        return std::make_pair(ret, cursor);
    }

    void* getSymbolAddress(const char* symbolName) override {
        hsa_status_t status;

        unsigned long* symbol_ptr = nullptr;
        if (executables.size() != 0) {
            // iterate through all HSA executables
            for (auto executable_iterator : executables) {
                HSAExecutable *executable = executable_iterator.second;

                // get symbol
                hsa_executable_symbol_t symbol;
                status = hsa_executable_get_symbol(executable->hsaExecutable, NULL, symbolName, agent, 0, &symbol);
                STATUS_CHECK_SYMBOL(status, symbolName, __LINE__);

                if (status == HSA_STATUS_SUCCESS) {
                    // get address of symbol
                    uint64_t symbol_address;
                    status = hsa_executable_symbol_get_info(symbol,
                                                            HSA_EXECUTABLE_SYMBOL_INFO_VARIABLE_ADDRESS,
                                                            &symbol_address);
                    STATUS_CHECK(status, __LINE__);

                    symbol_ptr = (unsigned long*)symbol_address;
                    break;
                }
            }
        } else {
#if KALMAR_DEBUG
            std::cerr << "HSA executable NOT built yet!\n";
#endif
        }

        return symbol_ptr;
    }

    // FIXME: return values
    // TODO: Need more info about hostptr, is it OS allocated buffer or HSA allocator allocated buffer.
    // Or it might be the responsibility of caller? Because for OS allocated buffer, we need to call hsa_amd_memory_lock, otherwise, need to call
    // hsa_amd_agents_allow_access. Assume it is HSA allocated buffer.
    void memcpySymbol(void* symbolAddr, void* hostptr, size_t count, size_t offset = 0, enum hcCommandKind kind = hcMemcpyHostToDevice) override {
        hsa_status_t status;

        if (executables.size() != 0) {
            // copy data
            if (kind == hcMemcpyHostToDevice) {
                // host -> device
                status = hsa_memory_copy(symbolAddr, (char*)hostptr + offset, count);
                STATUS_CHECK(status, __LINE__);
            } else if (kind == hcMemcpyDeviceToHost) {
                // device -> host
                status = hsa_memory_copy(hostptr, (char*)symbolAddr + offset, count);
                STATUS_CHECK(status, __LINE__);
            }
        } else {
#if KALMAR_DEBUG
            std::cerr << "HSA executable NOT built yet!\n";
#endif
        }
    }

    // FIXME: return values
    void memcpySymbol(const char* symbolName, void* hostptr, size_t count, size_t offset = 0, enum hcCommandKind kind = hcMemcpyHostToDevice) override {
        if (executables.size() != 0) {
            unsigned long* symbol_ptr = (unsigned long*)getSymbolAddress(symbolName);
            memcpySymbol(symbol_ptr, hostptr, count, offset, kind);
        } else {
#if KALMAR_DEBUG
            std::cerr << "HSA executable NOT built yet!\n";
#endif
        }
    }

    void* getHSAAgent() override;

    hcAgentProfile getProfile() override { return profile; }

private:

    void BuildOfflineFinalizedProgramImpl(void* kernelBuffer, int kernelSize) {
        hsa_status_t status;

        std::string index = kernel_checksum((size_t)kernelSize, kernelBuffer);

        // load HSA program if we haven't done so
        if (executables.find(index) == executables.end()) {
            // Deserialize code object.
            hsa_code_object_t code_object = {0};
            status = hsa_code_object_deserialize(kernelBuffer, kernelSize, NULL, &code_object);
            STATUS_CHECK(status, __LINE__);
            assert(0 != code_object.handle);

            // Create the executable.
            hsa_executable_t hsaExecutable;
            status = hsa_executable_create(HSA_PROFILE_FULL, HSA_EXECUTABLE_STATE_UNFROZEN,
                                           NULL, &hsaExecutable);
            STATUS_CHECK(status, __LINE__);

#if KALMAR_DEBUG
            dumpHSAAgentInfo(agent, "Loading code object ");
#endif

            // Load the code object.
            status = hsa_executable_load_code_object(hsaExecutable, agent, code_object, NULL);
            STATUS_CHECK(status, __LINE__);

            // Freeze the executable.
            status = hsa_executable_freeze(hsaExecutable, NULL);
            STATUS_CHECK(status, __LINE__);

            // save everything as an HSAExecutable instance
            executables[index] = new HSAExecutable(hsaExecutable, code_object);
        }
    }
};


template <typename T>
static void hccgetenv(const char *var_name, T *var, const char *usage)
{
    char * env = getenv(var_name);

    if (env != NULL) {
        long int t = strtol(env, NULL, 0);
        *var = t;
    }

    if (HCC_PRINT_ENV) {
        std::cout << std::left << std::setw(30) << var_name << " = " << *var << " : " << usage << std::endl;
    };
}

// Helper function to return environment var:
// Handles signed int or long int types, note call to strol above:
#define GET_ENV_INT(envVar, usage)  hccgetenv (#envVar, &envVar, usage)


// Global free function to read HCC_ENV vars.  Really this should be called once per process not once-per-event.
// Global so HCC clients or debuggers can force a re-read of the environment variables.
void ReadHccEnv() 
{
    GET_ENV_INT(HCC_PRINT_ENV, "Print values of HCC environment variables");

   // 0x1=pre-serialize, 0x2=post-serialize , 0x3= pre- and post- serialize.
   // HCC_SERIALIZE_KERNEL serializes PFE, GL, and dispatch_hsa_kernel calls.
   // HCC_SERIALIZE_COPY serializes av::copy_async operations.  (array_view copies are not currently impacted))
    GET_ENV_INT(HCC_SERIALIZE_KERNEL, 
                 "0x1=pre-serialize before each kernel launch, 0x2=post-serialize after each kernel launch, 0x3=both");
    GET_ENV_INT(HCC_SERIALIZE_COPY,
                 "0x1=pre-serialize before each data copy, 0x2=post-serialize after each data copy, 0x3=both");


    GET_ENV_INT(HCC_DB, "Enable HCC trace debug");

    GET_ENV_INT(HCC_OPT_FLUSH, "Perform cache flushes only at CPU sync boundaries (rather than after each kernel)");
    GET_ENV_INT(HCC_MAX_QUEUES, "Set max number of HSA queues this process will use.  accelerator_views will share the allotted queues and steal from each other as necessary");


    GET_ENV_INT(HCC_UNPINNED_COPY_MODE, "Select algorithm for unpinned copies. 0=ChooseBest(see thresholds), 1=PinInPlace, 2=StagingBuffer, 3=Memcpy");
   
    // Select thresholds to use for unpinned copies
    GET_ENV_INT (HCC_H2D_STAGING_THRESHOLD,    "Min size (in KB) to use staging buffer algorithm for H2D copy if ChooseBest algorithm selected");
    GET_ENV_INT (HCC_H2D_PININPLACE_THRESHOLD, "Min size (in KB) to use pin-in-place algorithm for H2D copy if ChooseBest algorithm selected");
    GET_ENV_INT (HCC_D2H_PININPLACE_THRESHOLD, "Min size (in KB) to use pin-in-place for D2H copy if ChooseBest algorithm selected");
};

class HSAContext final : public KalmarContext
{
    /// memory pool for signals
    std::vector<hsa_signal_t> signalPool;
    std::vector<bool> signalPoolFlag;
    int signalCursor;
    std::mutex signalPoolMutex;
    /* TODO: Modify properly when supporing multi-gpu.
    When using memory pool api, each agent will only report memory pool
    which is attached with the agent itself physically, eg, GPU won't
    report system memory pool anymore. In order to change as little
    as possbile, will choose the first CPU as default host and hack the
    HSADevice class to assign it the host memory pool to GPU agent.
    */
    hsa_agent_t host;

    /// Determines if the given agent is of type HSA_DEVICE_TYPE_GPU
    /// If so, cache to input data
    static hsa_status_t find_gpu(hsa_agent_t agent, void *data) {
        hsa_status_t status;
        hsa_device_type_t device_type;
        std::vector<hsa_agent_t>* pAgents = nullptr;

        if (data == nullptr) {
            return HSA_STATUS_ERROR_INVALID_ARGUMENT;
        } else {
            pAgents = static_cast<std::vector<hsa_agent_t>*>(data);
        }

        hsa_status_t stat = hsa_agent_get_info(agent, HSA_AGENT_INFO_DEVICE, &device_type);
        if (stat != HSA_STATUS_SUCCESS) {
            return stat;
        }

#if KALMAR_DEBUG
        {
            char name[64];
            uint32_t node = 0;
            status = hsa_agent_get_info(agent, HSA_AGENT_INFO_NAME, name);
            STATUS_CHECK(status, __LINE__);
            status = hsa_agent_get_info(agent, HSA_AGENT_INFO_NODE, &node);
            STATUS_CHECK(status, __LINE__);
            if (device_type == HSA_DEVICE_TYPE_GPU) {
                printf("GPU HSA agent: %s, Node ID: %u\n", name, node);
            } else if (device_type == HSA_DEVICE_TYPE_CPU) {
                printf("CPU HSA agent: %s, Node ID: %u\n", name, node);
            } else {
                printf("DSP HSA agent: %s, Node ID: %u\n", name, node);
            }
        }
#endif

        if (device_type == HSA_DEVICE_TYPE_GPU)  {
            pAgents->push_back(agent);
        }

        return HSA_STATUS_SUCCESS;
    }


    static hsa_status_t find_host(hsa_agent_t agent, void* data) {
        hsa_status_t status;
        hsa_device_type_t device_type;
        if(data == nullptr)
            return HSA_STATUS_ERROR_INVALID_ARGUMENT;
        status = hsa_agent_get_info(agent, HSA_AGENT_INFO_DEVICE, &device_type);
        STATUS_CHECK(status, __LINE__);

        if(HSA_DEVICE_TYPE_CPU == device_type) {
            *(hsa_agent_t*)data = agent;
            return HSA_STATUS_INFO_BREAK;
        }
        return HSA_STATUS_SUCCESS;
    }


public:
    HSAContext() : KalmarContext(), signalPool(), signalPoolFlag(), signalCursor(0), signalPoolMutex() {
        host.handle = (uint64_t)-1;

        ReadHccEnv();

        // initialize HSA runtime
#if KALMAR_DEBUG
        std::cerr << "HSAContext::HSAContext(): init HSA runtime\n";
#endif
        hsa_status_t status;
        status = hsa_init();
        STATUS_CHECK(status, __LINE__);

        // Iterate over the agents to find out gpu device
        std::vector<hsa_agent_t> agents;
        status = hsa_iterate_agents(&HSAContext::find_gpu, &agents);
        STATUS_CHECK(status, __LINE__);

        // Iterate over agents to find out the first cpu device as host
        status = hsa_iterate_agents(&HSAContext::find_host, &host);
        STATUS_CHECK(status, __LINE__);

        for (int i = 0; i < agents.size(); ++i) {
            hsa_agent_t agent = agents[i];
            auto Dev = new HSADevice(agent, host, i);
            // choose the first GPU device as the default device
            if (i == 0)
                def = Dev;
            Devices.push_back(Dev);
        }


#if SIGNAL_POOL_SIZE > 0
        signalPoolMutex.lock();

        // pre-allocate signals
        DBOUT(DB_SIG,  " pre-allocate " << SIGNAL_POOL_SIZE << " signals\n");
        for (int i = 0; i < SIGNAL_POOL_SIZE; ++i) {
          hsa_signal_t signal;
          status = hsa_signal_create(1, 0, NULL, &signal);
          STATUS_CHECK(status, __LINE__);
          signalPool.push_back(signal);
          signalPoolFlag.push_back(false);
        }

        signalPoolMutex.unlock();
#endif
    }

    void releaseSignal(hsa_signal_t signal, int signalIndex) {

        if (signal.handle) {

            DBOUT(DB_SIG, "  releaseSignal: " << signal.handle << " and restored value to 1\n");
            hsa_status_t status = HSA_STATUS_SUCCESS;
#if SIGNAL_POOL_SIZE > 0
            signalPoolMutex.lock();

            // restore signal to the initial value 1
            hsa_signal_store_release(signal, 1);

            // mark the signal pointed by signalIndex as available
            signalPoolFlag[signalIndex] = false;

            signalPoolMutex.unlock();
#else
            status = hsa_signal_destroy(signal);
            STATUS_CHECK(status, __LINE__);
#endif
        }
    }

    std::pair<hsa_signal_t, int> getSignal() {
        hsa_signal_t ret;

#if SIGNAL_POOL_SIZE > 0
        signalPoolMutex.lock();
        int cursor = signalCursor;

        if (signalPoolFlag[cursor] == false) {
            // the cursor is valid, use it
            ret = signalPool[cursor];

            // set the signal as used
            signalPoolFlag[cursor] = true;

            // simply move the cursor to the next index
            ++signalCursor;
            if (signalCursor == signalPool.size()) signalCursor = 0;
        } else {
            // the cursor is not valid, sequentially find the next available slot
            bool found = false;
            int startingCursor = cursor;
            do {
                ++cursor;
                if (cursor == signalPool.size()) cursor = 0;

                if (signalPoolFlag[cursor] == false) {
                    // the cursor is valid, use it
                    ret = signalPool[cursor];

                    // set the signal as used
                    signalPoolFlag[cursor] = true;

                    // simply move the cursor to the next index
                    signalCursor = cursor + 1;
                    if (signalCursor == signalPool.size()) signalCursor = 0;

                    // break from the loop
                    found = true;
                    break;
                }
            } while(cursor != startingCursor); // ensure we at most scan the vector once

            if (found == false) {
                hsa_status_t status = HSA_STATUS_SUCCESS;

                // increase signal pool on demand by SIGNAL_POOL_SIZE

                // keep track of the size of signal pool before increasing it
                int oldSignalPoolSize = signalPool.size();
                int oldSignalPoolFlagSize = signalPoolFlag.size();
                assert(oldSignalPoolSize == oldSignalPoolFlagSize);


                // increase signal pool on demand for another SIGNAL_POOL_SIZE
                for (int i = 0; i < SIGNAL_POOL_SIZE; ++i) {
                    hsa_signal_t signal;
                    status = hsa_signal_create(1, 0, NULL, &signal);
                    STATUS_CHECK(status, __LINE__);
                    signalPool.push_back(signal);
                    signalPoolFlag.push_back(false);
                }

                DBOUT(DB_SIG,  "grew signal pool to size=" << signalPool.size() << "\n");

                assert(signalPool.size() == oldSignalPoolSize + SIGNAL_POOL_SIZE);
                assert(signalPoolFlag.size() == oldSignalPoolFlagSize + SIGNAL_POOL_SIZE);

                // set return values, after the pool has been increased

                // use the first item in the newly allocated pool
                cursor = oldSignalPoolSize;

                // access the new item through the newly assigned cursor
                ret = signalPool[cursor];

                // mark the item as used
                signalPoolFlag[cursor] = true;

                // simply move the cursor to the next index
                signalCursor = cursor + 1;
                if (signalCursor == signalPool.size()) signalCursor = 0;

                found = true;
            }
        }

        signalPoolMutex.unlock();
#else
        hsa_signal_t signal;
        hsa_status_t status = hsa_signal_create(1, 0, NULL, &signal);
        STATUS_CHECK(status, __LINE__);
        int cursor = 0;
#endif
        return std::make_pair(ret, cursor);
    }

    ~HSAContext() {
        hsa_status_t status = HSA_STATUS_SUCCESS;
#if KALMAR_DEBUG
        std::cerr << "HSAContext::~HSAContext() in\n";
#endif

        // destroy all KalmarDevices associated with this context
        for (auto dev : Devices)
            delete dev;
        Devices.clear();
        def = nullptr;

#if SIGNAL_POOL_SIZE > 0
        signalPoolMutex.lock();

        // deallocate signals in the pool
        for (int i = 0; i < signalPool.size(); ++i) {
            hsa_signal_t signal;
            status = hsa_signal_destroy(signalPool[i]);
            STATUS_CHECK(status, __LINE__);
        }

        signalPool.clear();
        signalPoolFlag.clear();

        signalPoolMutex.unlock();
#endif

        // shutdown HSA runtime
#if KALMAR_DEBUG
        std::cerr << "HSAContext::~HSAContext(): shut down HSA runtime\n";
#endif
        status = hsa_shut_down();
        STATUS_CHECK(status, __LINE__);

#if KALMAR_DEBUG
        std::cerr << "HSAContext::~HSAContext() out\n";
#endif
    }

    uint64_t getSystemTicks() override {
        // get system tick
        uint64_t timestamp = 0L;
        hsa_system_get_info(HSA_SYSTEM_INFO_TIMESTAMP, &timestamp);
        return timestamp;
    }

    uint64_t getSystemTickFrequency() override {
        // get system tick frequency
        uint64_t timestamp_frequency_hz = 0L;
        hsa_system_get_info(HSA_SYSTEM_INFO_TIMESTAMP_FREQUENCY, &timestamp_frequency_hz);
        return timestamp_frequency_hz;
    }
};

static HSAContext ctx;

} // namespace Kalmar

// ----------------------------------------------------------------------
// member function implementation of HSADevice
// ----------------------------------------------------------------------
namespace Kalmar {

inline void*
HSADevice::getHSAAgent() override {
    return static_cast<void*>(&getAgent());
}

} // namespace Kalmar

// ----------------------------------------------------------------------
// member function implementation of HSAQueue
// ----------------------------------------------------------------------
namespace Kalmar  {

                           
std::ostream& operator<<(std::ostream& os, const HSAQueue & hav) 
{
    auto device = static_cast<Kalmar::HSADevice*>(hav.getDev());
    os << "queue#" << device->accSeqNum << "." << hav.queueSeqNum;
    return os;
}


inline void printOp(std::ostream& os, const HSAQueue &hav, uint64_t opNum)
{
    os << "op\n" ;
}

inline std::ostream& operator<<(std::ostream& os, const HSADispatch & op) 
{
    //printOp(os, *op.hsaQueue, op.getSeqNum());
    return os;
}


HSAQueue::HSAQueue(KalmarDevice* pDev, hsa_agent_t agent, execute_order order) : 
    KalmarQueue(pDev, queuing_mode_automatic, order), 
    rocrQueue(nullptr),
    asyncOps(), opSeqNums(0), valid(true), _needs_sys_release(false), bufferKernelMap(), kernelBufferMap() 
{
    { 
        // Protect the HSA queue we can steal it.
        DBOUT(DB_LOCK, " ptr:" << this << " create lock_guard...\n");

        std::lock_guard<std::mutex> (this->qmutex);

        auto device = static_cast<Kalmar::HSADevice*>(this->getDev());
        device->createOrstealRocrQueue(this);
    }


    youngestCommandKind = hcCommandInvalid;

    hsa_status_t status= hsa_signal_create(1, 1, &agent, &sync_copy_signal);
    STATUS_CHECK(status, __LINE__);
}


void HSAQueue::dispose() override {
    hsa_status_t status;

#if KALMAR_DEBUG
    std::cerr << "HSAQueue::dispose() in\n";
#endif
    {
        DBOUT(DB_LOCK, " ptr:" << this << " dispose lock_guard...\n");

        std::lock_guard<std::mutex> (this->qmutex);

        // wait on all existing kernel dispatches and barriers to complete
        wait();

        this->valid = false;

        // clear bufferKernelMap
        for (auto iter = bufferKernelMap.begin(); iter != bufferKernelMap.end(); ++iter) {
           iter->second.clear();
        }
        bufferKernelMap.clear();

        // clear kernelBufferMap
        for (auto iter = kernelBufferMap.begin(); iter != kernelBufferMap.end(); ++iter) {
            iter->second.clear();
        }
        kernelBufferMap.clear();


        Kalmar::HSADevice* device = static_cast<Kalmar::HSADevice*>(getDev());
        if (this->rocrQueue != nullptr) {
            
            device->removeRocrQueue(rocrQueue);
            rocrQueue = nullptr;
        }
    }

    status = hsa_signal_destroy(sync_copy_signal);

    STATUS_CHECK(status, __LINE__);

#if KALMAR_DEBUG
    std::cerr << "HSAQueue::dispose() out\n";
#endif
}


hsa_queue_t *HSAQueue::acquireLockedRocrQueue() {
    DBOUT(DB_LOCK, " ptr:" << this << " lock...\n");
    this->qmutex.lock();
    if (this->rocrQueue == nullptr) {
        auto device = static_cast<Kalmar::HSADevice*>(this->getDev());
        device->createOrstealRocrQueue(this);
    }

    DBOUT (DB_QUEUE, "acquireLockedRocrQueue returned hwQueue=" << this->rocrQueue->_hwQueue << "\n");
    assert (this->rocrQueue->_hwQueue != 0);
    return this->rocrQueue->_hwQueue;
}

void HSAQueue::releaseLockedRocrQueue()
{
   
    DBOUT(DB_LOCK, " ptr:" << this << " unlock...\n");
    this->qmutex.unlock();
}

inline void*
HSAQueue::getHSAAgent() override {
    return static_cast<void*>(&(static_cast<HSADevice*>(getDev())->getAgent()));
}
inline void*
HSAQueue::getHostAgent() override {
    return static_cast<void*>(&(static_cast<HSADevice*>(getDev())->getHostAgent()));
}
inline void*
HSAQueue::getHSAAMRegion() override {
    return static_cast<void*>(&(static_cast<HSADevice*>(getDev())->getHSAAMRegion()));
}
inline void*
HSAQueue::getHSACoherentHostRegion() override {
    return static_cast<void*>(&(static_cast<HSADevice*>(getDev())->getHSACoherentHostRegion()));
}
inline void*
HSAQueue::getHSAAMHostRegion() override {
    return static_cast<void*>(&(static_cast<HSADevice*>(getDev())->getHSAAMHostRegion()));
}


inline void*
HSAQueue::getHSAKernargRegion() override {
    return static_cast<void*>(&(static_cast<HSADevice*>(getDev())->getHSAKernargRegion()));
}

void HSAQueue::copy_ext(const void *src, void *dst, size_t size_bytes, hc::hcCommandKind copyDir, const hc::AmPointerInfo &srcPtrInfo, const hc::AmPointerInfo &dstPtrInfo,
              const Kalmar::KalmarDevice *copyDevice, bool forceUnpinnedCopy) override {
#if KALMAR_DEBUG
    std::cerr << "HSAQueue::copy(" << src << ", " << dst << ", " << size_bytes << ")\n";
#endif
    // wait for all previous async commands in this queue to finish
    this->wait();


    const Kalmar::HSADevice *copyDeviceHsa = static_cast<const Kalmar::HSADevice*> (copyDevice);

    // create a HSACopy instance
    HSACopy* copyCommand = new HSACopy(src, dst, size_bytes);

    // synchronously do copy
    // FIX me, pull from constructor.
    copyCommand->syncCopyExt(this, copyDir, srcPtrInfo, dstPtrInfo, copyDeviceHsa, forceUnpinnedCopy);

    // TODO - should remove from queue instead?
    delete(copyCommand);

#if KALMAR_DEBUG
    std::cerr << "HSAQueue::copy() complete\n";
#endif
};


// TODO - remove me
void HSAQueue::copy_ext(const void *src, void *dst, size_t size_bytes, hc::hcCommandKind copyDir, const hc::AmPointerInfo &srcPtrInfo, const hc::AmPointerInfo &dstPtrInfo, bool foo) override {

    const Kalmar::KalmarDevice *copyDevice;
    if (srcPtrInfo._isInDeviceMem) {
        copyDevice = (srcPtrInfo._acc.get_dev_ptr());
    } else if (dstPtrInfo._isInDeviceMem) {
        copyDevice = (dstPtrInfo._acc.get_dev_ptr());
    } else {
        copyDevice = nullptr;
    }

    copy_ext(src, dst, size_bytes, copyDir, srcPtrInfo, dstPtrInfo, copyDevice);
}


std::shared_ptr<KalmarAsyncOp> HSAQueue::EnqueueAsyncCopyExt(const void* src, void* dst, size_t size_bytes,
                                                   hcCommandKind copyDir, const hc::AmPointerInfo &srcPtrInfo, const hc::AmPointerInfo &dstPtrInfo,
                                                   const Kalmar::KalmarDevice *copyDevice) override {

    hsa_status_t status = HSA_STATUS_SUCCESS;

    // create shared_ptr instance
    const Kalmar::HSADevice *copyDeviceHsa = static_cast<const Kalmar::HSADevice*> (copyDevice);
    std::shared_ptr<HSACopy> copyCommand = std::make_shared<HSACopy>(src, dst, size_bytes);

    // euqueue the async copy command
    status = copyCommand.get()->enqueueAsyncCopyCommand(this, copyDeviceHsa, srcPtrInfo, dstPtrInfo);
    STATUS_CHECK(status, __LINE__);

    // associate the async copy command with this queue
    pushAsyncOp(copyCommand);

    return copyCommand;
};


// enqueue an async copy command
std::shared_ptr<KalmarAsyncOp> HSAQueue::EnqueueAsyncCopy(const void *src, void *dst, size_t size_bytes) override {
    hsa_status_t status = HSA_STATUS_SUCCESS;

    // create shared_ptr instance
    std::shared_ptr<HSACopy> copyCommand = std::make_shared<HSACopy>(src, dst, size_bytes);


    hc::accelerator acc;
    hc::AmPointerInfo srcPtrInfo(NULL, NULL, 0, acc, 0, 0);
    hc::AmPointerInfo dstPtrInfo(NULL, NULL, 0, acc, 0, 0);

    bool srcInTracker = (hc::am_memtracker_getinfo(&srcPtrInfo, src) == AM_SUCCESS);
    bool dstInTracker = (hc::am_memtracker_getinfo(&dstPtrInfo, dst) == AM_SUCCESS);

    if (!srcInTracker) {
        // throw an exception
        throw Kalmar::runtime_exception("trying to copy from unpinned src pointer", 0);
    } else if (!dstInTracker) {
        // throw an exception
        throw Kalmar::runtime_exception("trying to copy from unpinned dst pointer", 0);
    };


    // Select optimal copy agent:
    // Prefer source SDMA engine if possible since this is typically the fastest, unless the source data is in host mem.
    //
    // If the src agent cannot see both src and dest pointers, then the async copy will fault.
    // The caller of this function is responsible for avoiding this situation, by examining the
    // host and device allow-access mappings and using a CPU staging copy BEFORE calling
    // this routine.
    const Kalmar::HSADevice *copyDevice;
    if (srcPtrInfo._isInDeviceMem) {  // D2H or D2D
        copyDevice = static_cast<Kalmar::HSADevice*>(srcPtrInfo._acc.get_dev_ptr());
    } else if (dstPtrInfo._isInDeviceMem) { // H2D
        copyDevice = static_cast<Kalmar::HSADevice*>(dstPtrInfo._acc.get_dev_ptr());
    } else {
        copyDevice = nullptr; // H2H
    }

    // enqueue the async copy command
    status = copyCommand.get()->enqueueAsyncCopyCommand(this, copyDevice, srcPtrInfo, dstPtrInfo);
    STATUS_CHECK(status, __LINE__);

    // associate the async copy command with this queue
    pushAsyncOp(copyCommand);

    return copyCommand;
}


void
HSAQueue::dispatch_hsa_kernel(const hsa_kernel_dispatch_packet_t *aql,
                         const void * args, size_t argSize,
                         hc::completion_future *cf) override
{
    uint16_t dims = (aql->setup >> HSA_KERNEL_DISPATCH_PACKET_SETUP_DIMENSIONS) &
                    ((1 << HSA_KERNEL_DISPATCH_PACKET_SETUP_WIDTH_DIMENSIONS) - 1);

    if (dims == 0) {
        throw Kalmar::runtime_exception("dispatch_hsa_kernel: must set dims in aql.header", 0);
    }

    uint16_t packetType = (aql->header >> HSA_PACKET_HEADER_TYPE) &
                          ((1 << HSA_PACKET_HEADER_WIDTH_TYPE) - 1);


    if (packetType != HSA_PACKET_TYPE_KERNEL_DISPATCH) {
        throw Kalmar::runtime_exception("dispatch_hsa_kernel: must set packetType and fence bits in aql.header", 0);
    }


    Kalmar::HSADevice* device = static_cast<Kalmar::HSADevice*>(this->getDev());
    //HSADispatch *dispatch = new HSADispatch(device, nullptr, aql);
    std::shared_ptr<HSADispatch> sp_dispatch = std::make_shared<HSADispatch>(device,nullptr,aql);
    HSADispatch *dispatch = sp_dispatch.get();

    waitForStreamDeps(dispatch);

    // May be faster to create signals for each dispatch than to use markers.
    // Perhaps could check HSA queue pointers.
    bool needsSignal = true;
    if (HCC_OPT_FLUSH) {
        // Only allocate a signal if the caller requested a completion_future to track status.
        needsSignal = (cf != nullptr);
    };

    dispatch->dispatchKernelAsync(this, args, argSize, needsSignal);

    pushAsyncOp(sp_dispatch);

    if (cf) {
        *cf = hc::completion_future(sp_dispatch);
    }
};

} // namespace Kalmar

// ----------------------------------------------------------------------
// member function implementation of HSADispatch
// ----------------------------------------------------------------------

HSADispatch::HSADispatch(Kalmar::HSADevice* _device, HSAKernel* _kernel,
                         const hsa_kernel_dispatch_packet_t *aql) :
    KalmarAsyncOp(Kalmar::hcCommandKernel),
    device(_device),
    agent(_device->getAgent()),
    kernel(_kernel),
    isDispatched(false),
    waitMode(HSA_WAIT_STATE_BLOCKED),
    future(nullptr),
    hsaQueue(nullptr),
    kernargMemory(nullptr)
{
    if (aql) {
        this->aql = *aql;
    }
    clearArgs();
}

#if 1

static unsigned extractBits(unsigned v, unsigned pos, unsigned w)
{
    return (v >> pos) & ((1 << w) - 1);
};


static std::ostream& PrintHeader(std::ostream& os, uint16_t h)
{
    os << "header=" << std::hex << h << "("
    //os << std::hex << "("
       << "type=" << extractBits(h, HSA_PACKET_HEADER_TYPE, HSA_PACKET_HEADER_WIDTH_TYPE)
       << ",barrier=" << extractBits (h, HSA_PACKET_HEADER_BARRIER, HSA_PACKET_HEADER_WIDTH_BARRIER)
       << ",acquire_fence=" << extractBits(h, HSA_PACKET_HEADER_SCACQUIRE_FENCE_SCOPE, HSA_PACKET_HEADER_WIDTH_SCACQUIRE_FENCE_SCOPE)
       << ",release_fence=" << extractBits(h, HSA_PACKET_HEADER_SCRELEASE_FENCE_SCOPE, HSA_PACKET_HEADER_WIDTH_SCRELEASE_FENCE_SCOPE)
       << ")";


    return os;
}
#endif


static std::ostream& operator<<(std::ostream& os, const hsa_kernel_dispatch_packet_t &aql)
{
    PrintHeader(os, aql.header);
    os << " setup=" << std::hex <<  aql.setup
       << " grid=[" << std::dec << aql.grid_size_x << "." <<  aql.grid_size_y << "." <<  aql.grid_size_z << "]"
       << " group=[" << std::dec << aql.workgroup_size_x << "." <<  aql.workgroup_size_y << "." <<  aql.workgroup_size_z << "]"
       << " private_seg_size=" <<  aql.private_segment_size
       << " group_seg_size=" <<  aql.group_segment_size 
       << " kernel_object=" << std::hex <<  aql.kernel_object 
       << " kernarg_address=" <<  aql.kernarg_address
       << " completion_signal=" <<  aql.completion_signal.handle;

    const unsigned *aqlBytes = (unsigned*)&aql;
     os << "\n              raw_aql=[" << std::hex << std::setfill('0'); 
     for (int i=0; i<sizeof(aql)/sizeof(unsigned); i++) {
         os << " 0x" << std::setw(8) << aqlBytes[i];
     }
     os << " ]" << std::dec;

    return os;
}


static std::ostream& operator<<(std::ostream& os, const hsa_barrier_and_packet_t &aql)
{
    PrintHeader(os, aql.header);
    os << " dep_signal[0]=" <<  aql.dep_signal[0].handle
       << " dep_signal[1]=" <<  aql.dep_signal[1].handle
       << " dep_signal[2]=" <<  aql.dep_signal[2].handle
       << " dep_signal[3]=" <<  aql.dep_signal[3].handle
       << " dep_signal[4]=" <<  aql.dep_signal[4].handle
       << " completion_signal=" <<  aql.completion_signal.handle;

    const unsigned *aqlBytes = (unsigned*)&aql;
     os << "              raw_aql=[" << std::hex << std::setfill('0'); 
     for (int i=0; i<sizeof(aql)/sizeof(unsigned); i++) {
         os << " 0x" << std::setw(8) << aqlBytes[i];
     }
     os << " ]" << std::dec;

   return os;
}


static void printKernarg(const void *kernarg_address, int bytesToPrint) 
{
    const unsigned int *ck = static_cast<const unsigned int*> (kernarg_address);


    std::stringstream ks;
    ks << "kernarg_address: 0x" << kernarg_address << ", first " << bytesToPrint << " bytes:";
    for (int i=0; i<bytesToPrint/sizeof(unsigned int); i++) {
        bool newLine = ((i % 4) ==0);
        
        if (newLine) {    
            ks << "\n      ";
            ks << "0x" << std::setw(16) << std::setfill('0') << &(ck[i]) <<  ": " ;
        }

        ks << "0x" << std::hex << std::setfill('0') << std::setw(8) << ck[i] << "  ";
    };
    ks << "\n";


    DBOUT(DB_KERNARG, ks.str());

}


// dispatch a kernel asynchronously
// -  allocates signal, copies arguments into kernarg buffer, and places aql packet into queue.
hsa_status_t
<<<<<<< HEAD
HSADispatch::dispatchKernel(hsa_queue_t* lockedHsaQueue, const void *hostKernarg, 
=======
HSADispatch::dispatchKernel(hsa_queue_t* commandQueue, const void *hostKernarg,
>>>>>>> f7243f16
                            int hostKernargSize, bool allocSignal) {

    hsa_status_t status = HSA_STATUS_SUCCESS;
    if (isDispatched) {
        return HSA_STATUS_ERROR_INVALID_ARGUMENT;
    }


    /*
     * Setup the dispatch information.
     */
    // set dispatch fences
    // The fence bits must be set on entry into this function.
    uint16_t header = aql.header;
    if (hsaQueue->get_execute_order() == Kalmar::execute_in_order) {
        //std::cout << "barrier bit on\n";
        // set AQL header with barrier bit on if execute in order
        header |= ((HSA_PACKET_TYPE_KERNEL_DISPATCH << HSA_PACKET_HEADER_TYPE) |
                     (1 << HSA_PACKET_HEADER_BARRIER));
    } else {
        //std::cout << "barrier bit off\n";
        // set AQL header with barrier bit off if execute in any order
        header |= (HSA_PACKET_TYPE_KERNEL_DISPATCH << HSA_PACKET_HEADER_TYPE);
    }


    // bind kernel arguments
    //printf("hostKernargSize size: %d in bytesn", hostKernargSize);

    if (hostKernargSize > 0) {
        hsa_amd_memory_pool_t kernarg_region = device->getHSAKernargRegion();
        std::pair<void*, int> ret = device->getKernargBuffer(hostKernargSize);
        kernargMemory = ret.first;
        kernargMemoryIndex = ret.second;

        // as kernarg buffers are fine-grained, we can directly use memcpy
        memcpy(kernargMemory, hostKernarg, hostKernargSize);

        aql.kernarg_address = kernargMemory;
    } else {
        aql.kernarg_address = nullptr;
    }


    // write packet
    uint32_t queueMask = lockedHsaQueue->size - 1;
    // TODO: Need to check if package write is correct.
    uint64_t index = hsa_queue_load_write_index_relaxed(lockedHsaQueue);
    uint64_t nextIndex = index + 1;
    if (nextIndex - hsa_queue_load_read_index_acquire(lockedHsaQueue) >= lockedHsaQueue->size) {
      checkHCCRuntimeStatus(Kalmar::HCCRuntimeStatus::HCCRT_STATUS_ERROR_COMMAND_QUEUE_OVERFLOW, __LINE__, lockedHsaQueue);
    }


<<<<<<< HEAD
    hsa_kernel_dispatch_packet_t* q_aql = 
        &(((hsa_kernel_dispatch_packet_t*)(lockedHsaQueue->base_address))[index & queueMask]);
=======
    hsa_kernel_dispatch_packet_t* q_aql =
        &(((hsa_kernel_dispatch_packet_t*)(commandQueue->base_address))[index & queueMask]);
>>>>>>> f7243f16

    // Copy mostly-finished AQL packet into the queue
    *q_aql = aql;

    // Set some specific fields:
    if (allocSignal) {
        /*
         * Create a signal to wait for the dispatch to finish.
         */
        std::pair<hsa_signal_t, int> ret = Kalmar::ctx.getSignal();
        signal = ret.first;
        signalIndex = ret.second;
        q_aql->completion_signal = signal;
    } else {
        signal.handle = 0;
        signalIndex = -1;
    }

    // Lastly copy in the header:
    q_aql->header = header;

    hsa_queue_store_write_index_relaxed(lockedHsaQueue, index + 1);

    DBOUT(DB_AQL, "queue:" << lockedHsaQueue  <<  " dispatch kernel " << (kernel ? kernel->kernelName : "<unknown>") << "\n");
    DBOUT(DB_AQL, "dispatch_aql:" << *q_aql << "\n");

    if (DBFLAG(DB_KERNARG)) { 
        // TODO, perhaps someday we could determine size of kernarg block here:
        printKernarg(q_aql->kernarg_address, 128);
    }

#if KALMAR_DEBUG
    std::cerr << "ring door bell to dispatch a kernel\n";
#endif

    // Ring door bell
    hsa_signal_store_relaxed(lockedHsaQueue->doorbell_signal, index);

    isDispatched = true;

    return status;
}



// wait for the kernel to finish execution
inline hsa_status_t
HSADispatch::waitComplete() {
    hsa_status_t status = HSA_STATUS_SUCCESS;
    if (!isDispatched)  {
        return HSA_STATUS_ERROR_INVALID_ARGUMENT;
    }



    if (signal.handle) {
        DBOUT(DB_MISC, "wait for kernel dispatch op#" << getSeqNum() << " completion with wait flag: " << waitMode << "  signal="<< std::hex  << signal.handle << std::dec << "\n");

        // wait for completion
        if (hsa_signal_wait_acquire(signal, HSA_SIGNAL_CONDITION_LT, 1, uint64_t(-1), waitMode)!=0) {
            throw Kalmar::runtime_exception("Signal wait returned unexpected value\n", 0);
        }

        DBOUT (DB_MISC, "complete!\n");
    } else {
        // Some commands may have null signal - in this case we can't actually
        // track their status so assume they are complete.
        // In practice, apps would need to use another form of synchronization for
        // these such as waiting on a younger command or using a queue sync.
        DBOUT (DB_MISC, "null signal, considered complete\n");
    }

    if (kernargMemory != nullptr) {
      device->releaseKernargBuffer(kernargMemory, kernargMemoryIndex);
      kernargMemory = nullptr;
    }

    // unregister this async operation from HSAQueue
    if (this->hsaQueue != nullptr) {
        this->hsaQueue->removeAsyncOp(this);
    }

    isDispatched = false;
    return status;
}

inline hsa_status_t
HSADispatch::dispatchKernelWaitComplete(Kalmar::HSAQueue* hsaQueue) {
    hsa_status_t status = HSA_STATUS_SUCCESS;

    if (isDispatched) {
        return HSA_STATUS_ERROR_INVALID_ARGUMENT;
    }

    // record HSAQueue association
    this->hsaQueue = hsaQueue;

    {
        // extract hsa_queue_t from HSAQueue
        hsa_queue_t* rocrQueue = hsaQueue->acquireLockedRocrQueue();

        // dispatch kernel
        status = dispatchKernel(rocrQueue, arg_vec.data(), arg_vec.size(), true);
        STATUS_CHECK(status, __LINE__);

        hsaQueue->releaseLockedRocrQueue();
    }

    // wait for completion
    status = waitComplete();
    STATUS_CHECK(status, __LINE__);

    return status;
}


// Flavor used when launching dispatch with args and signal created by HCC
// (As opposed to the dispatch_hsa_kernel path)
inline hsa_status_t
HSADispatch::dispatchKernelAsyncFromOp(Kalmar::HSAQueue* hsaQueue)
{
    return dispatchKernelAsync(hsaQueue, arg_vec.data(), arg_vec.size(), true);
}

inline hsa_status_t
HSADispatch::dispatchKernelAsync(Kalmar::HSAQueue* hsaQueue, const void *hostKernarg,
                                 int hostKernargSize, bool allocSignal) {

    if (HCC_SERIALIZE_KERNEL & 0x1) {
        hsaQueue->wait();
    }

    hsa_status_t status = HSA_STATUS_SUCCESS;

    // record HSAQueue association
    this->hsaQueue = hsaQueue;

    // If HCC_OPT_FLUSH=1, we are not flushing to system scope after each command.
    // Set the flag so we remember to do so at next queue::wait() call.
    hsaQueue->setNeedsSysRelease();

    {
        // extract hsa_queue_t from HSAQueue
        hsa_queue_t* rocrQueue = hsaQueue->acquireLockedRocrQueue();

        // dispatch kernel
        status = dispatchKernel(rocrQueue, hostKernarg, hostKernargSize, allocSignal);
        STATUS_CHECK(status, __LINE__);

        hsaQueue->releaseLockedRocrQueue();
    }


    // dynamically allocate a std::shared_future<void> object
    future = new std::shared_future<void>(std::async(std::launch::deferred, [&] {
        waitComplete();
    }).share());

    if (HCC_SERIALIZE_KERNEL & 0x2) {
        status = waitComplete();
        STATUS_CHECK(status, __LINE__);
    };


    return status;
}

inline void
HSADispatch::dispose() {
    hsa_status_t status;
    if (kernargMemory != nullptr) {
      device->releaseKernargBuffer(kernargMemory, kernargMemoryIndex);
      kernargMemory = nullptr;
    }

    clearArgs();
    std::vector<uint8_t>().swap(arg_vec);

    Kalmar::ctx.releaseSignal(signal, signalIndex);

    if (future != nullptr) {
      delete future;
      future = nullptr;
    }
}

inline uint64_t
HSADispatch::getBeginTimestamp() override {
    Kalmar::HSADevice* device = static_cast<Kalmar::HSADevice*>(hsaQueue->getDev());
    hsa_amd_profiling_dispatch_time_t time;
    hsa_amd_profiling_get_dispatch_time(device->getAgent(), signal, &time);
    return time.start;
}

inline uint64_t
HSADispatch::getEndTimestamp() override {
    Kalmar::HSADevice* device = static_cast<Kalmar::HSADevice*>(hsaQueue->getDev());
    hsa_amd_profiling_dispatch_time_t time;
    hsa_amd_profiling_get_dispatch_time(device->getAgent(), signal, &time);
    return time.end;
}


inline hsa_status_t
HSADispatch::setLaunchConfiguration(int dims, size_t *globalDims, size_t *localDims,
                                 int dynamicGroupSize) {
    assert((0 < dims) && (dims <= 3));

    memset(&aql, 0, sizeof(aql));

    // Copy info from kernel into AQL packet:
    // bind kernel code
    aql.kernel_object = kernel->kernelCodeHandle;

    aql.group_segment_size   = kernel->static_group_segment_size + dynamicGroupSize;;
    aql.private_segment_size = kernel->private_segment_size;


#if KALMAR_DEBUG
    std::cerr << "static group segment size: " << kernel->static_group_segment_size << "\n";
    std::cerr << "dynamic group segment size: " << dynamicGroupSize << "\n";
#endif

    // Set global dims:
    aql.grid_size_x = globalDims[0];
    aql.grid_size_y = (dims > 1 ) ? globalDims[1] : 1;
    aql.grid_size_z = (dims > 2 ) ? globalDims[2] : 1;


    // Set group dims
    // for each workgroup dimension, make sure it does not exceed the maximum allowable limit
    const uint16_t* workgroup_max_dim = device->getWorkgroupMaxDim();
    int workgroup_size[3];
    workgroup_size[0] = computeLaunchAttr(globalDims[0], localDims[0], workgroup_max_dim[0]);
    workgroup_size[1] = (dims > 1) ? computeLaunchAttr(globalDims[1], localDims[1], workgroup_max_dim[1]) : 1;
    workgroup_size[2] = (dims > 2) ? computeLaunchAttr(globalDims[2], localDims[2], workgroup_max_dim[2]) : 1;

    // reduce each dimension in case the overall workgroup limit is exceeded
    uint32_t workgroup_max_size = device->getWorkgroupMaxSize();
    int dim_iterator = 2;
    size_t workgroup_total_size = workgroup_size[0] * workgroup_size[1] * workgroup_size[2];
    while(workgroup_total_size > workgroup_max_size) {
      // repeatedly cut each dimension into half until we are within the limit
      if (workgroup_size[dim_iterator] >= 2) {
        workgroup_size[dim_iterator] >>= 1;
      }
      if (--dim_iterator < 0) {
        dim_iterator = 2;
      }
      workgroup_total_size = workgroup_size[0] * workgroup_size[1] * workgroup_size[2];
    }

    // Every work-item has access to some number of VGPRs, up to a maximum of 256.
    static const size_t max_num_vgprs_per_work_item = 256;
    static const size_t num_work_items_per_simd = 64;
    static const size_t num_simds_per_cu = 4;
    size_t max_num_work_items_per_cu = (max_num_vgprs_per_work_item / kernel->workitem_vgpr_count) * num_work_items_per_simd * num_simds_per_cu;
    if (max_num_work_items_per_cu < workgroup_total_size) {
        throw Kalmar::runtime_exception("The number of VGPRs needed by this launch exceeds HW limit due to big work group size!", 0);
    }

    aql.workgroup_size_x = workgroup_size[0];
    aql.workgroup_size_y = workgroup_size[1];
    aql.workgroup_size_z = workgroup_size[2];

    aql.setup = dims << HSA_KERNEL_DISPATCH_PACKET_SETUP_DIMENSIONS;

<<<<<<< HEAD
    aql.header = HCC_OPT_FLUSH ? 
        ((HSA_FENCE_SCOPE_AGENT) << HSA_PACKET_HEADER_ACQUIRE_FENCE_SCOPE) |
        ((HSA_FENCE_SCOPE_AGENT) << HSA_PACKET_HEADER_RELEASE_FENCE_SCOPE)
        :
=======
   // Set fences here.  Other fields in header will be set just before dispatch:

    aql.header =
>>>>>>> f7243f16
        ((HSA_FENCE_SCOPE_SYSTEM) << HSA_PACKET_HEADER_ACQUIRE_FENCE_SCOPE) |
        ((HSA_FENCE_SCOPE_SYSTEM) << HSA_PACKET_HEADER_RELEASE_FENCE_SCOPE);

    return HSA_STATUS_SUCCESS;
}


// ----------------------------------------------------------------------
// member function implementation of HSABarrier
// ----------------------------------------------------------------------

// wait for the barrier to complete
inline hsa_status_t
HSABarrier::waitComplete() {
    hsa_status_t status = HSA_STATUS_SUCCESS;
    if (!isDispatched)  {
        return HSA_STATUS_ERROR_INVALID_ARGUMENT;
    }

    DBOUT(DB_WAIT,  "  wait for barrier op#" << getSeqNum() << " completion with wait flag: " << waitMode << "  signal="<< std::hex  << signal.handle << std::dec <<"...\n");

    // Wait on completion signal until the barrier is finished
    hsa_signal_wait_acquire(signal, HSA_SIGNAL_CONDITION_EQ, 0, UINT64_MAX, waitMode);

#if KALMAR_DEBUG
    std::cerr << "complete!\n";
#endif

    // unregister this async operation from HSAQueue
    if (this->hsaQueue != nullptr) {
        this->hsaQueue->removeAsyncOp(this);
    }

    isDispatched = false;

    return status;
}

inline hsa_status_t
HSABarrier::enqueueAsync(Kalmar::HSAQueue* hsaQueue, hc::memory_scope scope) {

    // record HSAQueue association
    this->hsaQueue = hsaQueue;
    // extract hsa_queue_t from HSAQueue

    // enqueue barrier packet
    // TODO - can we remove acquire fence, this is barrier:
    unsigned fenceBits;
    if (scope == hc::accelerator_scope) {
        fenceBits =
            ((HSA_FENCE_SCOPE_NONE) << HSA_PACKET_HEADER_ACQUIRE_FENCE_SCOPE) |
            ((HSA_FENCE_SCOPE_AGENT) << HSA_PACKET_HEADER_RELEASE_FENCE_SCOPE);
    } else if (scope == hc::system_scope) {
        fenceBits =
            ((HSA_FENCE_SCOPE_NONE) << HSA_PACKET_HEADER_ACQUIRE_FENCE_SCOPE) |
            ((HSA_FENCE_SCOPE_SYSTEM) << HSA_PACKET_HEADER_RELEASE_FENCE_SCOPE);
    } else {
        STATUS_CHECK(HSA_STATUS_ERROR_INVALID_ARGUMENT, __LINE__);
    }

    if (isDispatched) {
        STATUS_CHECK(HSA_STATUS_ERROR_INVALID_ARGUMENT, __LINE__);
    }

    // Create a signal to wait for the barrier to finish.
    std::pair<hsa_signal_t, int> ret = Kalmar::ctx.getSignal();
    signal = ret.first;
    signalIndex = ret.second;


        // setup header
        uint16_t header = HSA_PACKET_TYPE_BARRIER_AND << HSA_PACKET_HEADER_TYPE;
#ifndef AMD_HSA
        // AMD implementation does not require barrier bit on barrier packet and executes a little faster without it set.
        header |= (1 << HSA_PACKET_HEADER_BARRIER);
#endif
        header |= fenceBits;


    {
        hsa_queue_t* rocrQueue = hsaQueue->acquireLockedRocrQueue();

        // Obtain the write index for the command queue
        uint64_t index = hsa_queue_load_write_index_relaxed(rocrQueue);
        const uint32_t queueMask = rocrQueue->size - 1;
        uint64_t nextIndex = index + 1;
        if (nextIndex - hsa_queue_load_read_index_acquire(rocrQueue) >= rocrQueue->size) {
          checkHCCRuntimeStatus(Kalmar::HCCRuntimeStatus::HCCRT_STATUS_ERROR_COMMAND_QUEUE_OVERFLOW, __LINE__, rocrQueue);
        }

        // Define the barrier packet to be at the calculated queue index address
        hsa_barrier_and_packet_t* barrier = &(((hsa_barrier_and_packet_t*)(rocrQueue->base_address))[index&queueMask]);
        memset(barrier, 0, sizeof(hsa_barrier_and_packet_t));


        // setup dependent signals
        if ((depCount > 0) && (depCount <= 5)) {
            for (int i = 0; i < depCount; ++i) {
                barrier->dep_signal[i] = *(static_cast <hsa_signal_t*> (depAsyncOps[i]->getNativeHandle()));
            }
        }

        barrier->completion_signal = signal;

        // Set header last:
        barrier->header = header;

        DBOUT(DB_AQL, "queue:" << rocrQueue << ".op#" << getSeqNum() << " dispatch barrier depCount=" << depCount << "\n");
        DBOUT(DB_AQL, "barrier_aql:" <<  *barrier << "\n");
#if KALMAR_DEBUG
        std::cerr << "ring door bell to dispatch barrier\n";
#endif


        // Increment write index and ring doorbell to dispatch the kernel
        hsa_queue_store_write_index_relaxed(rocrQueue, nextIndex);
        hsa_signal_store_relaxed(rocrQueue->doorbell_signal, index);

        hsaQueue->releaseLockedRocrQueue();
    }

    isDispatched = true;

    // dynamically allocate a std::shared_future<void> object
    future = new std::shared_future<void>(std::async(std::launch::deferred, [&] {
        waitComplete();
    }).share());

    return HSA_STATUS_SUCCESS;
}




inline void
HSABarrier::dispose() {
    Kalmar::ctx.releaseSignal(signal, signalIndex);

    // Release referecne to our dependent ops:
    for (int i=0; i<depCount; i++) {
        depAsyncOps[i] = nullptr;
    }

    if (future != nullptr) {
      delete future;
      future = nullptr;
    }
}

inline uint64_t
HSABarrier::getBeginTimestamp() override {
    Kalmar::HSADevice* device = static_cast<Kalmar::HSADevice*>(hsaQueue->getDev());
    hsa_amd_profiling_dispatch_time_t time;
    hsa_amd_profiling_get_dispatch_time(device->getAgent(), signal, &time);
    return time.start;
}

inline uint64_t
HSABarrier::getEndTimestamp() override {
    Kalmar::HSADevice* device = static_cast<Kalmar::HSADevice*>(hsaQueue->getDev());
    hsa_amd_profiling_dispatch_time_t time;
    hsa_amd_profiling_get_dispatch_time(device->getAgent(), signal, &time);
    return time.end;
}

// ----------------------------------------------------------------------
// member function implementation of HSACopy
// ----------------------------------------------------------------------

// wait for the async copy to complete
inline hsa_status_t
HSACopy::waitComplete() {
    hsa_status_t status = HSA_STATUS_SUCCESS;
    if (!isSubmitted)  {
        return HSA_STATUS_ERROR_INVALID_ARGUMENT;
    }



    // Wait on completion signal until the async copy is finishedS
    if (DBFLAG(DB_WAIT)) {
        hsa_signal_value_t v = -1000;
        if (signal.handle) {
            hsa_signal_load_acquire(signal);
        }
        DBOUT(DB_WAIT, "  wait for copy op#" << getSeqNum() << " completion with wait flag: " << waitMode << "signal="<< std::hex  << signal.handle << std::dec <<" currentVal=" << v << "...\n");
    }

    // Wait on completion signal until the async copy is finished
    hsa_signal_wait_acquire(signal, HSA_SIGNAL_CONDITION_LT, 1, UINT64_MAX, waitMode);

#if KALMAR_DEBUG
    std::cerr << "complete!\n";
#endif

    // unregister this async operation from HSAQueue
    if (this->hsaQueue != nullptr) {
        this->hsaQueue->removeAsyncOp(this);
    }

    isSubmitted = false;

    return status;
}


// Small wrapper that calls hsa_amd_memory_async_copy.
// HCC knows exactly which copy-engine it wants to perfom the copy and has already made.
<<<<<<< HEAD
hsa_status_t HSACopy::hcc_memory_async_copy(Kalmar::hcCommandKind copyKind, const Kalmar::HSADevice *copyDeviceArg, void *dst, const void *src, size_t sizeBytes,
=======
hsa_status_t HSACopy::hcc_memory_async_copy(const Kalmar::HSADevice *copyDeviceArg, void *dst, const void *src, size_t sizeBytes,
>>>>>>> f7243f16
                      int depSignalCnt, const hsa_signal_t *depSignals,
                      hsa_signal_t completion_signal)
{
    this->copyDevice = copyDeviceArg;

    // beautiful...:
    hsa_agent_t copyAgent = * static_cast<hsa_agent_t*>(const_cast<Kalmar::HSADevice*>(copyDeviceArg)->getHSAAgent());
    hsa_status_t status;
    hsa_device_type_t device_type;
    status = hsa_agent_get_info(copyAgent, HSA_AGENT_INFO_DEVICE, &device_type);
    if (status != HSA_STATUS_SUCCESS) {
        throw Kalmar::runtime_exception("invalid copy agent used for hcc_memory_async_copy", status);
    }
    if (device_type != HSA_DEVICE_TYPE_GPU) {
        throw Kalmar::runtime_exception("copy agent must be GPU hcc_memory_async_copy", -1);
    }

<<<<<<< HEAD
    hsa_agent_t hostAgent = const_cast<Kalmar::HSADevice *> (copyDeviceArg)->getHostAgent();


    hsa_agent_t srcAgent, dstAgent;
    switch (copyKind) {
        case Kalmar::hcMemcpyHostToHost: 
            srcAgent=hostAgent; dstAgent=hostAgent;
            //throw Kalmar::runtime_exception("HCC should not use hsa_memory_async_copy for host-to-host copy");
            break;
        case Kalmar::hcMemcpyHostToDevice: 
            srcAgent=hostAgent; dstAgent=copyAgent;
            break;
        case Kalmar::hcMemcpyDeviceToHost: 
            srcAgent=copyAgent; dstAgent=hostAgent;
            break;
        case Kalmar::hcMemcpyDeviceToDevice: 
            srcAgent=copyAgent; dstAgent=copyAgent;
            break;
        default:
            throw Kalmar::runtime_exception("bad copyKind in hcc_memory_async_copy", copyKind);
    };

=======
    // Pass same copy agent for source and device so we have control over the copy engine.
    // The runtime will always pick the srcAgent if it is a GPU (which we checked above), and
    // if at least on of the pointers is in device memory. (caller should ensure this is true).
>>>>>>> f7243f16

    /* ROCR logic to select the copy agent:
     *  
     *  Decide which copy agent to use : 
     *   
     *   1. Pick source agent if src agent is a GPU (regardless of the dst agent).
     *   2. Pick destination agent if src argent is not a GPU, and the dst agent is a GPU. 
     *   3. If both src and dst agents are CPUs, launch a CPU thread to perform memcpy. Will wait on host for dependent signals to resolve.
     *    
     *    Decide which DMA engine on the copy agent to use :
     *     
     *     1.   Use SDMA, if the src agent is a CPU AND dst agent is a GPU.
     *     2.   Use SDMA, if the src agent is a GPU AND dst agent is a CPU. 
     *     3.   Launch a Blit kernel if the src agent is a GPU AND dst agent is a GPU.
     */


    status = hsa_amd_memory_async_copy(dst, dstAgent, src, srcAgent, sizeBytes, depSignalCnt, depSignals, completion_signal);
    if (status != HSA_STATUS_SUCCESS) {
        throw Kalmar::runtime_exception("hsa_amd_memory_async_copy error", status);
    }

    return status;
}



static Kalmar::hcCommandKind resolveMemcpyDirection(bool srcInDeviceMem, bool dstInDeviceMem)
{
    if (!srcInDeviceMem && !dstInDeviceMem) {
        return Kalmar::hcMemcpyHostToHost;
    } else if (!srcInDeviceMem && dstInDeviceMem) {
        return Kalmar::hcMemcpyHostToDevice;
    } else if (srcInDeviceMem && !dstInDeviceMem) {
        return Kalmar::hcMemcpyDeviceToHost;
    } else if (srcInDeviceMem &&  dstInDeviceMem) {
        return Kalmar::hcMemcpyDeviceToDevice;
    } else {
        // Invalid copy copyDir - should never reach here since we cover all 4 possible options above.
        throw Kalmar::runtime_exception("invalid copy copyDir", 0);
    }
}

inline hsa_status_t
HSACopy::enqueueAsyncCopyCommand(Kalmar::HSAQueue* hsaQueue, const Kalmar::HSADevice *copyDevice, const hc::AmPointerInfo &srcPtrInfo, const hc::AmPointerInfo &dstPtrInfo) {

    hsa_status_t status = HSA_STATUS_SUCCESS;

    // record HSAQueue association
    this->hsaQueue = hsaQueue;


    if (HCC_SERIALIZE_COPY & 0x1) {
        hsaQueue->wait();
    }

    // Performs an async copy.
    // This routine deals only with "mapped" pointers - see syncCopy for an explanation.

    // enqueue async copy command
    if (isSubmitted) {
        return HSA_STATUS_ERROR_INVALID_ARGUMENT;
    }

    {
        // Create a signal to wait for the async copy command to finish.
        std::pair<hsa_signal_t, int> ret = Kalmar::ctx.getSignal();
        signal = ret.first;
        signalIndex = ret.second;


        int depSignalCnt = 0;
        hsa_signal_t depSignal;
        setCommandKind (resolveMemcpyDirection(srcPtrInfo._isInDeviceMem, dstPtrInfo._isInDeviceMem));
        depAsyncOp = hsaQueue->detectStreamDeps(this);

        if (depAsyncOp) {
            depSignalCnt = 1;
            depSignal = * (static_cast <hsa_signal_t*> (depAsyncOp->getNativeHandle()));
            DBOUT( DB_CMD, "  asyncCopy sent with dependency on op#" << depAsyncOp->getSeqNum() << " depSignal="<< std::hex  << depSignal.handle << std::dec <<"\n");
        }


        if (DBFLAG(DB_CMD)) {
            hsa_signal_value_t v = hsa_signal_load_acquire(signal);
<<<<<<< HEAD
            DBOUT(DB_CMD,  "  hsa_amd_memory_async_copy launched " << " completionSignal="<< std::hex  << signal.handle
=======
            std::cerr << "  hsa_amd_memory_async_copy launched " << " completionSignal="<< std::hex  << signal.handle
>>>>>>> f7243f16
                      << "  InitSignalValue=" << v << " depSignalCnt=" << depSignalCnt
                      << "  copyAgent=" << copyDevice
                      << "\n");
        }

        hcc_memory_async_copy(getCommandKind(), copyDevice, dst, src, sizeBytes, depSignalCnt, depSignalCnt ? &depSignal:NULL, signal);
    }

    isSubmitted = true;

    STATUS_CHECK(status, __LINE__);

    // dynamically allocate a std::shared_future<void> object
    future = new std::shared_future<void>(std::async(std::launch::deferred, [&] {
        waitComplete();
    }).share());

    if (HCC_SERIALIZE_COPY & 0x2) {
        status = waitComplete();
        STATUS_CHECK(status, __LINE__);
    };

    return status;
}



inline void
HSACopy::dispose() {

    // clear reference counts for dependent ops.
    depAsyncOp = nullptr;


    // HSA signal may not necessarily be allocated by HSACopy instance
    // only release the signal if it was really allocated (signalIndex >= 0)
    if (signalIndex >= 0) {
        Kalmar::ctx.releaseSignal(signal, signalIndex);
    }

    if (future != nullptr) {
        delete future;
        future = nullptr;
    }
}

inline uint64_t
HSACopy::getBeginTimestamp() override {
    Kalmar::HSADevice* device = static_cast<Kalmar::HSADevice*>(hsaQueue->getDev());
    hsa_amd_profiling_dispatch_time_t time;
    hsa_amd_profiling_get_dispatch_time(device->getAgent(), signal, &time);
    return time.start;
}

inline uint64_t
HSACopy::getEndTimestamp() override {
    Kalmar::HSADevice* device = static_cast<Kalmar::HSADevice*>(hsaQueue->getDev());
    hsa_amd_profiling_dispatch_time_t time;
    hsa_amd_profiling_get_dispatch_time(device->getAgent(), signal, &time);
    return time.end;
}



void
HSACopy::syncCopyExt(Kalmar::HSAQueue *hsaQueue, hc::hcCommandKind copyDir, const hc::AmPointerInfo &srcPtrInfo, const hc::AmPointerInfo &dstPtrInfo, const Kalmar::HSADevice *copyDevice, bool forceUnpinnedCopy)
{
    bool srcInTracker = (srcPtrInfo._sizeBytes != 0);
    bool dstInTracker = (dstPtrInfo._sizeBytes != 0);


// TODO - Clean up code below.
    // Copy already called queue.wait() so there are no dependent signals.
    hsa_signal_t depSignal;
    int depSignalCnt = 0;

    // record HSAQueue association
    this->hsaQueue = hsaQueue;


    if ((copyDevice == nullptr) && (copyDir != Kalmar::hcMemcpyHostToHost) && (copyDir != Kalmar::hcMemcpyDeviceToDevice)) {
        throw Kalmar::runtime_exception("Null copyDevice can only be used with HostToHost or DeviceToDevice copy", -1);
    }




#if KALMAR_DEBUG
    std::cerr << "hcCommandKind: " << getHcCommandKindString(copyDir) << "\n";
#endif

    bool useFastCopy = true;
    switch (copyDir) {
        case Kalmar::hcMemcpyHostToDevice:
            if (!srcInTracker || forceUnpinnedCopy) {
#if KALMAR_DEBUG
                std::cerr << "HSACopy::syncCopy(), invoke UnpinnedCopyEngine::CopyHostToDevice()\n";

#endif
                copyDevice->copy_engine[0]->CopyHostToDevice(copyDevice->copy_mode, dst, src, sizeBytes, depSignalCnt ? &depSignal : NULL);
                useFastCopy = false;
            }
            break;


        case Kalmar::hcMemcpyDeviceToHost:
            if (!dstInTracker || forceUnpinnedCopy) {
#if KALMAR_DEBUG
                std::cerr << "HSACopy::syncCopy(), invoke UnpinnedCopyEngine::CopyDeviceToHost()\n";
#endif
                UnpinnedCopyEngine::CopyMode d2hCopyMode = copyDevice->copy_mode;
                if (d2hCopyMode == UnpinnedCopyEngine::UseMemcpy) {
                    // override since D2H does not support Memcpy
                    d2hCopyMode = UnpinnedCopyEngine::ChooseBest;
                }
                copyDevice->copy_engine[1]->CopyDeviceToHost(d2hCopyMode, dst, src, sizeBytes, depSignalCnt ? &depSignal : NULL);
                useFastCopy = false;
            };
            break;

        case Kalmar::hcMemcpyHostToHost:
#if KALMAR_DEBUG
            std::cerr << "HSACopy::syncCopy(), invoke memcpy\n";
#endif
            // Since this is sync copy, we assume here that the GPU has already drained younger commands.

            // This works for both mapped and unmapped memory:
            memcpy(dst, src, sizeBytes);
            useFastCopy = false;
            break;

        case Kalmar::hcMemcpyDeviceToDevice:
            if (forceUnpinnedCopy) {
                hsa_agent_t dstAgent = * (static_cast<hsa_agent_t*> (dstPtrInfo._acc.get_hsa_agent()));
                hsa_agent_t srcAgent = * (static_cast<hsa_agent_t*> (srcPtrInfo._acc.get_hsa_agent()));
#if KALMAR_DEBUG
                std::cerr << "HSACopy:: P2P copy by engine forcing use of staging buffers.  copyEngine=" << copyDevice << "\n";
#endif

                // TODO, which staging buffer should we use for this to be optimal?
                copyDevice->copy_engine[1]->CopyPeerToPeer(dst, dstAgent, src, srcAgent, sizeBytes, depSignalCnt ? &depSignal : NULL);

                useFastCopy = false;
            }
            break;

        default:
            throw Kalmar::runtime_exception("unexpected copy type", HSA_STATUS_SUCCESS);

    };


    if (useFastCopy) {
        // Didn't already handle copy with one of special (slow) cases above, use the standard runtime copy path.

#if KALMAR_DEBUG
        std::cerr << "HSACopy::syncCopy(), useFastCopy=1, fetch and init a HSA signal\n";
#endif

        // Get a signal and initialize it:
        std::pair<hsa_signal_t, int> ret = Kalmar::ctx.getSignal();
        signal = ret.first;
        signalIndex = ret.second;

        hsa_signal_store_relaxed(signal, 1);

        DBOUT(DB_CMD, "HSACopy::syncCopy(), invoke hsa_amd_memory_async_copy() with dstAgent=%lu srcAgent=%lu\n");

        if (copyDevice == nullptr) {
            throw Kalmar::runtime_exception("Null copyDevice reached call to hcc_memory_async_copy", -1);
        }


        hsa_status_t hsa_status = hcc_memory_async_copy(copyDir, copyDevice, dst, src, sizeBytes, depSignalCnt, depSignalCnt ? &depSignal:NULL, signal);

        if (hsa_status == HSA_STATUS_SUCCESS) {
#if KALMAR_DEBUG
            std::cerr << "HSACopy::syncCopy(), wait for completion...";
#endif
            hsa_signal_wait_relaxed(signal, HSA_SIGNAL_CONDITION_LT, 1, UINT64_MAX, waitMode);

#if KALMAR_DEBUG
            std::cerr << "done!\n";
#endif
        } else {
#if KALMAR_DEBUG
            std::cerr << "HSACopy::syncCopy(), hsa_amd_memory_async_copy() returns: 0x" << std::hex << hsa_status << std::dec <<"\n";
#endif
            throw Kalmar::runtime_exception("hsa_amd_memory_async_copy error", hsa_status);
        }
        Kalmar::ctx.releaseSignal(signal, signalIndex);
        signalIndex = -1;
    }
}


// Performs a copy, potentially through a staging buffer .
// This routine can take mapped or unmapped src and dst pointers.
//    "Mapped" means the pointers are mapped into the address space of the device associated with this HSAQueue.
//     Mapped memory may be physically located on this device, or pinned in the CPU, or on another device (for P2P access).
//     If the memory is not mapped, it can still be copied usign an intermediate staging buffer approach.
//
//     In some cases (ie for array or array_view) we already know the src or dst are mapped, and the *IsMapped parameters
//     allow communicating that information to this function.  *IsMapped=False indicates the map state is unknown,
//     so the functions uses the memory tracker to determine mapped or unmapped and *IsInDeviceMem
//
// The copies are performed host-synchronously - the routine waits until the copy completes before returning.
void
HSACopy::syncCopy(Kalmar::HSAQueue* hsaQueue) {

#if KALMAR_DEBUG
    std::cerr << "HSACopy::syncCopy(" << hsaQueue << "), src = " << src << ", dst = " << dst << ", sizeBytes = " << sizeBytes << "\n";
#endif

    // The tracker stores information on all device memory allocations and all pinned host memory, for the specified device
    // If the memory is not found in the tracker, then it is assumed to be unpinned host memory.
    bool srcInTracker = false;
    bool srcInDeviceMem = false;
    bool dstInTracker = false;
    bool dstInDeviceMem = false;

    hc::accelerator acc;
    hc::AmPointerInfo srcPtrInfo(NULL, NULL, 0, acc, 0, 0);
    hc::AmPointerInfo dstPtrInfo(NULL, NULL, 0, acc, 0, 0);

    if (hc::am_memtracker_getinfo(&srcPtrInfo, src) == AM_SUCCESS) {
        srcInTracker = true;
        srcInDeviceMem = (srcPtrInfo._isInDeviceMem);
    }  // Else - srcNotMapped=srcInDeviceMem=false

    if (hc::am_memtracker_getinfo(&dstPtrInfo, dst) == AM_SUCCESS) {
        dstInTracker = true;
        dstInDeviceMem = (dstPtrInfo._isInDeviceMem);
    } // Else - dstNotMapped=dstInDeviceMem=false


#if KALMAR_DEBUG
    std::cerr << "srcInTracker: " << srcInTracker << "\n";
    std::cerr << "srcInDeviceMem: " << srcInDeviceMem << "\n";
    std::cerr << "dstInTracker: " << dstInTracker << "\n";
    std::cerr << "dstInDeviceMem: " << dstInDeviceMem << "\n";
#endif

    // Resolve default to a specific Kind so we know which algorithm to use:
    setCommandKind (resolveMemcpyDirection(srcInDeviceMem, dstInDeviceMem));

    Kalmar::HSADevice *copyDevice;
    if (srcInDeviceMem) {  // D2D, H2D
        copyDevice = static_cast<Kalmar::HSADevice*> (srcPtrInfo._acc.get_dev_ptr());
    }else if (dstInDeviceMem) {  // D2H
        copyDevice = static_cast<Kalmar::HSADevice*> (dstPtrInfo._acc.get_dev_ptr());
    } else {
        copyDevice = nullptr;  // H2D
    }

    syncCopyExt(hsaQueue, getCommandKind(), srcPtrInfo, dstPtrInfo, copyDevice, false);
};


// ----------------------------------------------------------------------
// extern "C" functions
// ----------------------------------------------------------------------

extern "C" void *GetContextImpl() {
  return &Kalmar::ctx;
}

extern "C" void PushArgImpl(void *ker, int idx, size_t sz, const void *v) {
  //std::cerr << "pushing:" << ker << " of size " << sz << "\n";
  HSADispatch *dispatch =
      reinterpret_cast<HSADispatch*>(ker);
  void *val = const_cast<void*>(v);
  switch (sz) {
    case sizeof(double):
      dispatch->pushDoubleArg(*reinterpret_cast<double*>(val));
      break;
    case sizeof(short):
      dispatch->pushShortArg(*reinterpret_cast<short*>(val));
      break;
    case sizeof(int):
      dispatch->pushIntArg(*reinterpret_cast<int*>(val));
      //std::cerr << "(int) value = " << *reinterpret_cast<int*>(val) <<"\n";
      break;
    case sizeof(unsigned char):
      dispatch->pushBooleanArg(*reinterpret_cast<unsigned char*>(val));
      break;
    default:
      assert(0 && "Unsupported kernel argument size");
  }
}

extern "C" void PushArgPtrImpl(void *ker, int idx, size_t sz, const void *v) {
  //std::cerr << "pushing:" << ker << " of size " << sz << "\n";
  HSADispatch *dispatch =
      reinterpret_cast<HSADispatch*>(ker);
  void *val = const_cast<void*>(v);
  dispatch->pushPointerArg(val);
}<|MERGE_RESOLUTION|>--- conflicted
+++ resolved
@@ -95,11 +95,11 @@
 #define DB_MISC      0x0  // 0x01  // misc debug, not yet classified.
 #define DB_CMD       0x1  // 0x02  // Kernel and COpy Commands and synchronization
 #define DB_WAIT      0x2  // 0x04  // Synchronization and waiting for commands to finish.
-#define DB_AQL       0x3  // 0x08  // Decode and display AQL packets 
+#define DB_AQL       0x3  // 0x08  // Decode and display AQL packets
 #define DB_QUEUE     0x4  // 0x10  // Queue creation and desruction commands
 #define DB_SIG       0x5  // 0x20  // Signal creation, allocation, pool
 #define DB_LOCK      0x6  // 0x40  // Locks and HCC thread-safety code
-#define DB_KERNARG   0x7  // 0x80  // Decode and display AQL packets 
+#define DB_KERNARG   0x7  // 0x80  // Decode and display AQL packets
 unsigned HCC_DB = 0;
 
 std::vector<std::string> g_DbStr = {"misc", "cmd", "wait", "aql", "queue", "sig", "lock", "kernarg" };
@@ -505,11 +505,7 @@
 
 
 private:
-<<<<<<< HEAD
   hsa_status_t hcc_memory_async_copy(Kalmar::hcCommandKind copyKind, const Kalmar::HSADevice *copyDevice, void *dst, const void *src, size_t sizeBytes,
-=======
-  hsa_status_t hcc_memory_async_copy(const Kalmar::HSADevice *copyDevice, void *dst, const void *src, size_t sizeBytes,
->>>>>>> f7243f16
                                       int depSignalCnt, const hsa_signal_t *depSignals,
                                       hsa_signal_t completion_signal);
 
@@ -812,7 +808,7 @@
 // HSAQueue is the implementation of accelerator_view for HSA back-and.  HSAQueue
 // points to RocrQueue, or to nullptr if the HSAQueue is not currently attached to a RocrQueue.
 struct RocrQueue {
-    RocrQueue(hsa_agent_t agent, size_t queue_size, HSAQueue *hccQueue) 
+    RocrQueue(hsa_agent_t agent, size_t queue_size, HSAQueue *hccQueue)
     {
 
         assert(queue_size != 0);
@@ -849,9 +845,9 @@
     HSAQueue *_hccQueue;  // Pointe to the HCC "HSA" queue which is assigned to use the rocrQueue
 
     std::vector<uint32_t> cu_arrays;
-    
+
     // Track profiling enabled state here. - no need now since all hw queues have profiling enabled.
-    
+
     // Priority could be tracked here:
 };
 
@@ -864,7 +860,7 @@
     friend class RocrQueue;
     friend std::ostream& operator<<(std::ostream& os, const HSAQueue & hav);
 
-    // ROCR queue associated with this HSAQueue instance. 
+    // ROCR queue associated with this HSAQueue instance.
     RocrQueue    *rocrQueue;
 
     std::mutex   qmutex;  // Protect structures for this KalmarQueue.  Currently just the hsaQueue.
@@ -882,8 +878,8 @@
     uint64_t                                      opSeqNums;
     uint64_t                                      queueSeqNum; // sequence-number of this queue.
 
-    // Valid is used to prevent the fields of the HSAQueue from being disposed 
-    // multiple times.  
+    // Valid is used to prevent the fields of the HSAQueue from being disposed
+    // multiple times.
     bool                                            valid;
 
 
@@ -1064,7 +1060,7 @@
     int getPendingAsyncOps() override {
         int count = 0;
         for (int i = 0; i < asyncOps.size(); ++i) {
-            auto &asyncOp = asyncOps[i]; 
+            auto &asyncOp = asyncOps[i];
 
             if (asyncOp != nullptr) {
                 hsa_signal_t signal = *(static_cast <hsa_signal_t*> (asyncOp->getNativeHandle()));
@@ -1100,18 +1096,10 @@
         // Ensures younger ops have chance to complete before older ops reclaim their resources
         //
 
-<<<<<<< HEAD
-  
-#if 0 
+
+#if 0
         // TODO - can remove this when HCC_OPT_FLUSH=1
-        // If oldest OP doesn't have a signal, we need to enqueue 
-=======
-        printAsyncOps(std::cerr);
-#endif
-
-
         // If oldest OP doesn't have a signal, we need to enqueue
->>>>>>> f7243f16
         // a barrier with a signal so host can tell when it finishes
         for (int i = asyncOps.size()-1; i >= 0;  i--) {
             auto asyncOp = asyncOps[i];
@@ -1132,7 +1120,7 @@
             // In the loop below, this will be the first op waited on
             auto marker = EnqueueMarker(hc::system_scope);
 
-            
+
             DBOUT(DB_MISC, " Sys-release needed, enqueue marker to release written data " << marker<<"\n");
         }
 
@@ -1721,7 +1709,7 @@
     uint16_t versionMajor;
     uint16_t versionMinor;
 
-    int      accSeqNum;     // unique accelerator seq num 
+    int      accSeqNum;     // unique accelerator seq num
     uint64_t queueSeqNums;  // used to assign queue seqnums.
 
 public:
@@ -1732,7 +1720,7 @@
 
     // Creates or steals a rocrQueue and returns it in theif->rocrQueue
     void createOrstealRocrQueue(Kalmar::HSAQueue *thief) {
-        
+
         std::lock_guard<std::mutex> (this->rocrQueuesMutex);
 
         if (rocrQueues.size() < HCC_MAX_QUEUES) {
@@ -1755,7 +1743,7 @@
                         foundRQ = rq;
                         break;
                     }
-                } 
+                }
                 if (!foundRQ) {
                     for (auto rq : rocrQueues) {
                         if (rq->_hccQueue != thief)  {
@@ -1766,7 +1754,7 @@
                                 DBOUT(DB_LOCK, " ptr:" << this << " lock_guard...\n");
 
                                 assert (victimHccQueue->rocrQueue == rq);  // ensure the link is consistent.
-                                victimHccQueue->rocrQueue = nullptr; 
+                                victimHccQueue->rocrQueue = nullptr;
                                 foundRQ = rq;
                                 DBOUT(DB_QUEUE, "Stole existing rocrQueue=" << rq << " from victimHccQueue=" << victimHccQueue << " to hccQueue=" << thief << "\n")
                                 break;
@@ -1775,7 +1763,7 @@
                     }
                 }
                 if (foundRQ) {
-                    
+
                     // update the queue pointers to indicate the theft:
                     foundRQ->assignHccQueue(thief);
 
@@ -1795,17 +1783,17 @@
         // queues already locked:
         size_t hccSize = queues.size();
 
-        { 
+        {
             std::lock_guard<std::mutex> (this->rocrQueuesMutex);
 
             // a perf optimization to keep the HSA queue if we have more HCC queues that might want it.
-            // This defers expensive queue deallocation if an hccQueue that holds an hwQueue is destroyed - 
+            // This defers expensive queue deallocation if an hccQueue that holds an hwQueue is destroyed -
             // keep the hwqueue around until the number of hccQueues drops below the number of hwQueues
             // we have already allocated.
             auto rqSize = rocrQueues.size();
             if (hccSize < rqSize)  {
                 auto iter = std::find(rocrQueues.begin(), rocrQueues.end(), rocrQueue);
-                assert (iter != rocrQueues.end()); 
+                assert (iter != rocrQueues.end());
                 // Remove the pointer from the list:
                 rocrQueues.erase(iter);
                 DBOUT(DB_QUEUE, "removeRocrQueue-hard: rocrQueue=" << rocrQueue << " hccQueues/rocrQueues=" << hccSize << "/" << rqSize << "\n")
@@ -2137,17 +2125,6 @@
             default:
                 this->copy_mode = UnpinnedCopyEngine::ChooseBest;
         };
-<<<<<<< HEAD
-=======
-
-        HCC_H2D_STAGING_THRESHOLD =
-            getenvlong("HCC_H2D_STAGING_THRESHOLD", HCC_H2D_STAGING_THRESHOLD);
-        HCC_H2D_PININPLACE_THRESHOLD =
-            getenvlong("HCC_H2D_PININPLACE_THRESHOLD", HCC_H2D_PININPLACE_THRESHOLD);
-        HCC_D2H_PININPLACE_THRESHOLD =
-            getenvlong("HCC_D2H_PININPLACE_THRESHOLD", HCC_D2H_PININPLACE_THRESHOLD);
-
->>>>>>> f7243f16
 
         HCC_H2D_STAGING_THRESHOLD    *= 1024;
         HCC_H2D_PININPLACE_THRESHOLD *= 1024;
@@ -2771,14 +2748,14 @@
 
 // Global free function to read HCC_ENV vars.  Really this should be called once per process not once-per-event.
 // Global so HCC clients or debuggers can force a re-read of the environment variables.
-void ReadHccEnv() 
+void ReadHccEnv()
 {
     GET_ENV_INT(HCC_PRINT_ENV, "Print values of HCC environment variables");
 
    // 0x1=pre-serialize, 0x2=post-serialize , 0x3= pre- and post- serialize.
    // HCC_SERIALIZE_KERNEL serializes PFE, GL, and dispatch_hsa_kernel calls.
    // HCC_SERIALIZE_COPY serializes av::copy_async operations.  (array_view copies are not currently impacted))
-    GET_ENV_INT(HCC_SERIALIZE_KERNEL, 
+    GET_ENV_INT(HCC_SERIALIZE_KERNEL,
                  "0x1=pre-serialize before each kernel launch, 0x2=post-serialize after each kernel launch, 0x3=both");
     GET_ENV_INT(HCC_SERIALIZE_COPY,
                  "0x1=pre-serialize before each data copy, 0x2=post-serialize after each data copy, 0x3=both");
@@ -2791,7 +2768,7 @@
 
 
     GET_ENV_INT(HCC_UNPINNED_COPY_MODE, "Select algorithm for unpinned copies. 0=ChooseBest(see thresholds), 1=PinInPlace, 2=StagingBuffer, 3=Memcpy");
-   
+
     // Select thresholds to use for unpinned copies
     GET_ENV_INT (HCC_H2D_STAGING_THRESHOLD,    "Min size (in KB) to use staging buffer algorithm for H2D copy if ChooseBest algorithm selected");
     GET_ENV_INT (HCC_H2D_PININPLACE_THRESHOLD, "Min size (in KB) to use pin-in-place algorithm for H2D copy if ChooseBest algorithm selected");
@@ -3119,8 +3096,8 @@
 // ----------------------------------------------------------------------
 namespace Kalmar  {
 
-                           
-std::ostream& operator<<(std::ostream& os, const HSAQueue & hav) 
+
+std::ostream& operator<<(std::ostream& os, const HSAQueue & hav)
 {
     auto device = static_cast<Kalmar::HSADevice*>(hav.getDev());
     os << "queue#" << device->accSeqNum << "." << hav.queueSeqNum;
@@ -3133,19 +3110,19 @@
     os << "op\n" ;
 }
 
-inline std::ostream& operator<<(std::ostream& os, const HSADispatch & op) 
+inline std::ostream& operator<<(std::ostream& os, const HSADispatch & op)
 {
     //printOp(os, *op.hsaQueue, op.getSeqNum());
     return os;
 }
 
 
-HSAQueue::HSAQueue(KalmarDevice* pDev, hsa_agent_t agent, execute_order order) : 
-    KalmarQueue(pDev, queuing_mode_automatic, order), 
+HSAQueue::HSAQueue(KalmarDevice* pDev, hsa_agent_t agent, execute_order order) :
+    KalmarQueue(pDev, queuing_mode_automatic, order),
     rocrQueue(nullptr),
-    asyncOps(), opSeqNums(0), valid(true), _needs_sys_release(false), bufferKernelMap(), kernelBufferMap() 
+    asyncOps(), opSeqNums(0), valid(true), _needs_sys_release(false), bufferKernelMap(), kernelBufferMap()
 {
-    { 
+    {
         // Protect the HSA queue we can steal it.
         DBOUT(DB_LOCK, " ptr:" << this << " create lock_guard...\n");
 
@@ -3194,7 +3171,7 @@
 
         Kalmar::HSADevice* device = static_cast<Kalmar::HSADevice*>(getDev());
         if (this->rocrQueue != nullptr) {
-            
+
             device->removeRocrQueue(rocrQueue);
             rocrQueue = nullptr;
         }
@@ -3225,7 +3202,7 @@
 
 void HSAQueue::releaseLockedRocrQueue()
 {
-   
+
     DBOUT(DB_LOCK, " ptr:" << this << " unlock...\n");
     this->qmutex.unlock();
 }
@@ -3472,13 +3449,13 @@
        << " grid=[" << std::dec << aql.grid_size_x << "." <<  aql.grid_size_y << "." <<  aql.grid_size_z << "]"
        << " group=[" << std::dec << aql.workgroup_size_x << "." <<  aql.workgroup_size_y << "." <<  aql.workgroup_size_z << "]"
        << " private_seg_size=" <<  aql.private_segment_size
-       << " group_seg_size=" <<  aql.group_segment_size 
-       << " kernel_object=" << std::hex <<  aql.kernel_object 
+       << " group_seg_size=" <<  aql.group_segment_size
+       << " kernel_object=" << std::hex <<  aql.kernel_object
        << " kernarg_address=" <<  aql.kernarg_address
        << " completion_signal=" <<  aql.completion_signal.handle;
 
     const unsigned *aqlBytes = (unsigned*)&aql;
-     os << "\n              raw_aql=[" << std::hex << std::setfill('0'); 
+     os << "\n              raw_aql=[" << std::hex << std::setfill('0');
      for (int i=0; i<sizeof(aql)/sizeof(unsigned); i++) {
          os << " 0x" << std::setw(8) << aqlBytes[i];
      }
@@ -3499,7 +3476,7 @@
        << " completion_signal=" <<  aql.completion_signal.handle;
 
     const unsigned *aqlBytes = (unsigned*)&aql;
-     os << "              raw_aql=[" << std::hex << std::setfill('0'); 
+     os << "              raw_aql=[" << std::hex << std::setfill('0');
      for (int i=0; i<sizeof(aql)/sizeof(unsigned); i++) {
          os << " 0x" << std::setw(8) << aqlBytes[i];
      }
@@ -3509,7 +3486,7 @@
 }
 
 
-static void printKernarg(const void *kernarg_address, int bytesToPrint) 
+static void printKernarg(const void *kernarg_address, int bytesToPrint)
 {
     const unsigned int *ck = static_cast<const unsigned int*> (kernarg_address);
 
@@ -3518,8 +3495,8 @@
     ks << "kernarg_address: 0x" << kernarg_address << ", first " << bytesToPrint << " bytes:";
     for (int i=0; i<bytesToPrint/sizeof(unsigned int); i++) {
         bool newLine = ((i % 4) ==0);
-        
-        if (newLine) {    
+
+        if (newLine) {
             ks << "\n      ";
             ks << "0x" << std::setw(16) << std::setfill('0') << &(ck[i]) <<  ": " ;
         }
@@ -3537,11 +3514,7 @@
 // dispatch a kernel asynchronously
 // -  allocates signal, copies arguments into kernarg buffer, and places aql packet into queue.
 hsa_status_t
-<<<<<<< HEAD
-HSADispatch::dispatchKernel(hsa_queue_t* lockedHsaQueue, const void *hostKernarg, 
-=======
-HSADispatch::dispatchKernel(hsa_queue_t* commandQueue, const void *hostKernarg,
->>>>>>> f7243f16
+HSADispatch::dispatchKernel(hsa_queue_t* lockedHsaQueue, const void *hostKernarg,
                             int hostKernargSize, bool allocSignal) {
 
     hsa_status_t status = HSA_STATUS_SUCCESS;
@@ -3596,13 +3569,8 @@
     }
 
 
-<<<<<<< HEAD
-    hsa_kernel_dispatch_packet_t* q_aql = 
+    hsa_kernel_dispatch_packet_t* q_aql =
         &(((hsa_kernel_dispatch_packet_t*)(lockedHsaQueue->base_address))[index & queueMask]);
-=======
-    hsa_kernel_dispatch_packet_t* q_aql =
-        &(((hsa_kernel_dispatch_packet_t*)(commandQueue->base_address))[index & queueMask]);
->>>>>>> f7243f16
 
     // Copy mostly-finished AQL packet into the queue
     *q_aql = aql;
@@ -3629,7 +3597,7 @@
     DBOUT(DB_AQL, "queue:" << lockedHsaQueue  <<  " dispatch kernel " << (kernel ? kernel->kernelName : "<unknown>") << "\n");
     DBOUT(DB_AQL, "dispatch_aql:" << *q_aql << "\n");
 
-    if (DBFLAG(DB_KERNARG)) { 
+    if (DBFLAG(DB_KERNARG)) {
         // TODO, perhaps someday we could determine size of kernarg block here:
         printKernarg(q_aql->kernarg_address, 128);
     }
@@ -3870,16 +3838,10 @@
 
     aql.setup = dims << HSA_KERNEL_DISPATCH_PACKET_SETUP_DIMENSIONS;
 
-<<<<<<< HEAD
-    aql.header = HCC_OPT_FLUSH ? 
+    aql.header = HCC_OPT_FLUSH ?
         ((HSA_FENCE_SCOPE_AGENT) << HSA_PACKET_HEADER_ACQUIRE_FENCE_SCOPE) |
         ((HSA_FENCE_SCOPE_AGENT) << HSA_PACKET_HEADER_RELEASE_FENCE_SCOPE)
         :
-=======
-   // Set fences here.  Other fields in header will be set just before dispatch:
-
-    aql.header =
->>>>>>> f7243f16
         ((HSA_FENCE_SCOPE_SYSTEM) << HSA_PACKET_HEADER_ACQUIRE_FENCE_SCOPE) |
         ((HSA_FENCE_SCOPE_SYSTEM) << HSA_PACKET_HEADER_RELEASE_FENCE_SCOPE);
 
@@ -4088,11 +4050,7 @@
 
 // Small wrapper that calls hsa_amd_memory_async_copy.
 // HCC knows exactly which copy-engine it wants to perfom the copy and has already made.
-<<<<<<< HEAD
 hsa_status_t HSACopy::hcc_memory_async_copy(Kalmar::hcCommandKind copyKind, const Kalmar::HSADevice *copyDeviceArg, void *dst, const void *src, size_t sizeBytes,
-=======
-hsa_status_t HSACopy::hcc_memory_async_copy(const Kalmar::HSADevice *copyDeviceArg, void *dst, const void *src, size_t sizeBytes,
->>>>>>> f7243f16
                       int depSignalCnt, const hsa_signal_t *depSignals,
                       hsa_signal_t completion_signal)
 {
@@ -4110,47 +4068,41 @@
         throw Kalmar::runtime_exception("copy agent must be GPU hcc_memory_async_copy", -1);
     }
 
-<<<<<<< HEAD
     hsa_agent_t hostAgent = const_cast<Kalmar::HSADevice *> (copyDeviceArg)->getHostAgent();
 
 
     hsa_agent_t srcAgent, dstAgent;
     switch (copyKind) {
-        case Kalmar::hcMemcpyHostToHost: 
+        case Kalmar::hcMemcpyHostToHost:
             srcAgent=hostAgent; dstAgent=hostAgent;
             //throw Kalmar::runtime_exception("HCC should not use hsa_memory_async_copy for host-to-host copy");
             break;
-        case Kalmar::hcMemcpyHostToDevice: 
+        case Kalmar::hcMemcpyHostToDevice:
             srcAgent=hostAgent; dstAgent=copyAgent;
             break;
-        case Kalmar::hcMemcpyDeviceToHost: 
+        case Kalmar::hcMemcpyDeviceToHost:
             srcAgent=copyAgent; dstAgent=hostAgent;
             break;
-        case Kalmar::hcMemcpyDeviceToDevice: 
+        case Kalmar::hcMemcpyDeviceToDevice:
             srcAgent=copyAgent; dstAgent=copyAgent;
             break;
         default:
             throw Kalmar::runtime_exception("bad copyKind in hcc_memory_async_copy", copyKind);
     };
 
-=======
-    // Pass same copy agent for source and device so we have control over the copy engine.
-    // The runtime will always pick the srcAgent if it is a GPU (which we checked above), and
-    // if at least on of the pointers is in device memory. (caller should ensure this is true).
->>>>>>> f7243f16
 
     /* ROCR logic to select the copy agent:
-     *  
-     *  Decide which copy agent to use : 
-     *   
+     *
+     *  Decide which copy agent to use :
+     *
      *   1. Pick source agent if src agent is a GPU (regardless of the dst agent).
-     *   2. Pick destination agent if src argent is not a GPU, and the dst agent is a GPU. 
+     *   2. Pick destination agent if src argent is not a GPU, and the dst agent is a GPU.
      *   3. If both src and dst agents are CPUs, launch a CPU thread to perform memcpy. Will wait on host for dependent signals to resolve.
-     *    
+     *
      *    Decide which DMA engine on the copy agent to use :
-     *     
+     *
      *     1.   Use SDMA, if the src agent is a CPU AND dst agent is a GPU.
-     *     2.   Use SDMA, if the src agent is a GPU AND dst agent is a CPU. 
+     *     2.   Use SDMA, if the src agent is a GPU AND dst agent is a CPU.
      *     3.   Launch a Blit kernel if the src agent is a GPU AND dst agent is a GPU.
      */
 
@@ -4223,11 +4175,7 @@
 
         if (DBFLAG(DB_CMD)) {
             hsa_signal_value_t v = hsa_signal_load_acquire(signal);
-<<<<<<< HEAD
             DBOUT(DB_CMD,  "  hsa_amd_memory_async_copy launched " << " completionSignal="<< std::hex  << signal.handle
-=======
-            std::cerr << "  hsa_amd_memory_async_copy launched " << " completionSignal="<< std::hex  << signal.handle
->>>>>>> f7243f16
                       << "  InitSignalValue=" << v << " depSignalCnt=" << depSignalCnt
                       << "  copyAgent=" << copyDevice
                       << "\n");
