--- conflicted
+++ resolved
@@ -5870,24 +5870,7 @@
 // ----------------------------------------------------------------------
 
 extern "C" void *GetContextImpl() {
-<<<<<<< HEAD
   return Kalmar::ctx();
-=======
-  // If hc::printf is enabled, it must be initialized *after* the Kalmar::ctx is created.
-  // We only want to do this once, but the call to initPrintfBuffer will recurse back
-  // into this getter. We use TLS to make sure the same thread is the one recursing.
-  if (HCC_ENABLE_PRINTF) {
-    if (Kalmar::initPrintfBufferGuard) {
-      static std::once_flag flag;
-      std::call_once(flag, []() {
-        Kalmar::initPrintfBufferGuard = false;
-        Kalmar::ctx->initPrintfBuffer();
-        Kalmar::initPrintfBufferGuard = true;
-      });
-    }
-  }
-  return Kalmar::ctx;
->>>>>>> 6f655f78
 }
 
 extern "C" void ShutdownImpl() {
