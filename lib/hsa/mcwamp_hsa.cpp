//
// This file is distributed under the University of Illinois Open Source
// License. See LICENSE.TXT for details.
//
//===----------------------------------------------------------------------===//

// Kalmar Runtime implementation (HSA version)

#include <cassert>
#include <chrono>
#include <cstdio>
#include <cstdlib>
#include <cstring>
#include <fstream>
#include <future>
#include <iostream>
#include <map>
#include <mutex>
#include <sstream>
#include <string>
#include <thread>
#include <utility>
#include <vector>
#include <algorithm>

#include <hsa/hsa.h>
#include <hsa/hsa_ext_finalize.h>
#include <hsa/hsa_ext_amd.h>

#include <hcc/kalmar_runtime.h>
#include <hcc/kalmar_aligned_alloc.h>

#include <hc_am.hpp>

// staging buffer header
#include "staging_buffer.h"

#include <time.h>
#include <iomanip>

#ifndef KALMAR_DEBUG
#define KALMAR_DEBUG (0)
#endif

#ifndef KALMAR_DEBUG_ASYNC_COPY
#define KALMAR_DEBUG_ASYNC_COPY (0)
#endif

/////////////////////////////////////////////////
// kernel dispatch speed optimization flags
/////////////////////////////////////////////////

// size of default kernarg buffer in the kernarg pool in HSAContext
// default set as 128
#define KERNARG_BUFFER_SIZE (128)

// number of pre-allocated kernarg buffers in HSAContext
// default set as 64 (pre-allocating 64 of kernarg buffers in the pool)
#define KERNARG_POOL_SIZE (64)

// number of pre-allocated HSA signals in HSAContext
// default set as 64 (pre-allocating 64 HSA signals)
#define SIGNAL_POOL_SIZE (64) //

// Maximum number of inflight commands sent to a single queue.
// If limit is exceeded, HCC will force a queue wait to reclaim
// resources (signals, kernarg)
#define MAX_INFLIGHT_COMMANDS_PER_QUEUE  512

// whether to use kernarg region found on the HSA agent
// default set as 1 (use karnarg region)
#define USE_KERNARG_REGION (1)

// whether to print out kernel dispatch time
// default set as 0 (NOT print out kernel dispatch time)
#define KALMAR_DISPATCH_TIME_PRINTOUT (0)

// threshold to clean up finished kernel in HSAQueue.asyncOps
// default set as 1024
#define ASYNCOPS_VECTOR_GC_SIZE (1024)

<<<<<<< HEAD
=======

#define HSA_BARRIER_DEP_SIGNAL_CNT (5)


// Add a signal dependencies between async copies - so completion signal from prev command used as input dep to next.
// If 0, rely on implicit ordering for copy commands of same type.
#define USE_SIGNAL_DEP_BETWEEN_COPIES (0)

// whether to use MD5 as kernel indexing hash function
// default set as 0 (use faster FNV-1a hash instead)
#define USE_MD5_HASH (0)

>>>>>>> f8f82c7a
// cutoff size used in FNV-1a hash function
// default set as 768, this is a heuristic value
// which is larger than HSA BrigModuleHeader and AMD GCN ISA header (Elf64_Ehdr)
#define FNV1A_CUTOFF_SIZE (768)

#define CASE_STRING(X)  case X: case_string = #X ;break;

static const char* getHcCommandKindString(Kalmar::hcCommandKind k) {
    const char* case_string;

    switch(k) {
        using namespace Kalmar;
        CASE_STRING(hcCommandInvalid);
        CASE_STRING(hcMemcpyHostToHost);
        CASE_STRING(hcMemcpyHostToDevice);
        CASE_STRING(hcMemcpyDeviceToHost);
        CASE_STRING(hcMemcpyDeviceToDevice);
        CASE_STRING(hcCommandKernel);
        CASE_STRING(hcCommandMarker);
        default: case_string = "Unknown command type";
    };
    return case_string;
};

static const char* getHSAErrorString(hsa_status_t s) {

    const char* case_string;
    switch(s) {
        CASE_ERROR_STRING(HSA_STATUS_ERROR);
        CASE_STRING(HSA_STATUS_ERROR_INVALID_ARGUMENT);
        CASE_STRING(HSA_STATUS_ERROR_INVALID_QUEUE_CREATION);
        CASE_STRING(HSA_STATUS_ERROR_INVALID_ALLOCATION);
        CASE_STRING(HSA_STATUS_ERROR_INVALID_AGENT);
        CASE_STRING(HSA_STATUS_ERROR_INVALID_REGION);
        CASE_STRING(HSA_STATUS_ERROR_INVALID_SIGNAL);
        CASE_STRING(HSA_STATUS_ERROR_INVALID_QUEUE);
        CASE_STRING(HSA_STATUS_ERROR_OUT_OF_RESOURCES);
        CASE_STRING(HSA_STATUS_ERROR_INVALID_PACKET_FORMAT);
        CASE_STRING(HSA_STATUS_ERROR_RESOURCE_FREE);
        CASE_STRING(HSA_STATUS_ERROR_NOT_INITIALIZED);
        CASE_STRING(HSA_STATUS_ERROR_REFCOUNT_OVERFLOW);
        CASE_STRING(HSA_STATUS_ERROR_INCOMPATIBLE_ARGUMENTS);
        CASE_STRING(HSA_STATUS_ERROR_INVALID_INDEX);
        CASE_STRING(HSA_STATUS_ERROR_INVALID_ISA);
        CASE_STRING(HSA_STATUS_ERROR_INVALID_ISA_NAME);
        CASE_STRING(HSA_STATUS_ERROR_INVALID_CODE_OBJECT);
        CASE_STRING(HSA_STATUS_ERROR_INVALID_EXECUTABLE);
        CASE_STRING(HSA_STATUS_ERROR_FROZEN_EXECUTABLE);
        CASE_STRING(HSA_STATUS_ERROR_INVALID_SYMBOL_NAME);
        CASE_STRING(HSA_STATUS_ERROR_VARIABLE_ALREADY_DEFINED);
        CASE_STRING(HSA_STATUS_ERROR_VARIABLE_UNDEFINED);
        CASE_STRING(HSA_STATUS_ERROR_EXCEPTION);
        default: case_string = "Unknown Error Code";
    };
    return case_string;
}

#define STATUS_CHECK(s,line) if (s != HSA_STATUS_SUCCESS && s != HSA_STATUS_INFO_BREAK) {\
    const char* error_string = getHSAErrorString(s);\
		printf("### HCC STATUS_CHECK Error: %s (0x%x) at file:%s line:%d\n", error_string, s, __FILE__, line);\
                assert(HSA_STATUS_SUCCESS == hsa_shut_down());\
		abort();\
	}

#define STATUS_CHECK_Q(s,q,line) if (s != HSA_STATUS_SUCCESS) {\
    const char* error_string = getHSAErrorString(s);\
		printf("### HCC STATUS_CHECK_Q Error: %s (0x%x) at file:%s line:%d\n", error_string, s, __FILE__, line);\
                assert(HSA_STATUS_SUCCESS == hsa_queue_destroy(q));\
                assert(HSA_STATUS_SUCCESS == hsa_shut_down());\
		abort();\
	}


namespace Kalmar {

enum class HCCRuntimeStatus{

  // No error
  HCCRT_STATUS_SUCCESS = 0x0,

  // A generic error
  HCCRT_STATUS_ERROR = 0x2000,

  // The maximum number of outstanding AQL packets in a queue has been reached
  HCCRT_STATUS_ERROR_COMMAND_QUEUE_OVERFLOW = 0x2001
};

const char* getHCCRuntimeStatusMessage(const HCCRuntimeStatus status) {
  const char* message = nullptr;
  switch(status) {
    //HCCRT_CASE_STATUS_STRING(HCCRT_STATUS_SUCCESS,"Success");
    case HCCRuntimeStatus::HCCRT_STATUS_SUCCESS:
      message = "Success"; break;
    case HCCRuntimeStatus::HCCRT_STATUS_ERROR:
      message = "Generic error"; break;
    case HCCRuntimeStatus::HCCRT_STATUS_ERROR_COMMAND_QUEUE_OVERFLOW:
      message = "Command queue overflow"; break;
    default:
      message = "Unknown error code"; break;
  };
  return message;
}

inline static void checkHCCRuntimeStatus(const HCCRuntimeStatus status, const unsigned int line, hsa_queue_t* q=nullptr) {
  if (status != HCCRuntimeStatus::HCCRT_STATUS_SUCCESS) {
    printf("### HCC runtime error: %s at line:%d\n", getHCCRuntimeStatusMessage(status), line);
    if (q != nullptr)
      assert(HSA_STATUS_SUCCESS == hsa_queue_destroy(q));
    assert(HSA_STATUS_SUCCESS == hsa_shut_down());
	  exit(-1);
  }
}

} // namespace Kalmar



extern "C" void PushArgImpl(void *ker, int idx, size_t sz, const void *v);
extern "C" void PushArgPtrImpl(void *ker, int idx, size_t sz, const void *v);

// forward declaration
namespace Kalmar {
class HSAQueue;
class HSADevice;
} // namespace Kalmar

///
/// kernel compilation / kernel launching
///

/// modeling of HSA executable
class HSAExecutable {
private:
    hsa_code_object_t hsaCodeObject;
    hsa_executable_t hsaExecutable;
    friend class HSAKernel;
    friend class Kalmar::HSADevice;

public:
    HSAExecutable(hsa_executable_t _hsaExecutable,
                  hsa_code_object_t _hsaCodeObject) :
        hsaExecutable(_hsaExecutable),
        hsaCodeObject(_hsaCodeObject) {}

    ~HSAExecutable() {
      hsa_status_t status;

#if KALMAR_DEBUG
      std::cerr << "HSAExecutable::~HSAExecutable\n";
#endif

      status = hsa_executable_destroy(hsaExecutable);
      STATUS_CHECK(status, __LINE__);

      status = hsa_code_object_destroy(hsaCodeObject);
      STATUS_CHECK(status, __LINE__);
    }

    template<typename T>
    void setSymbolToValue(const char* symbolName, T value) {
        hsa_status_t status;

        // get symbol
        hsa_executable_symbol_t symbol;
        hsa_agent_t agent;
        status = hsa_executable_get_symbol(hsaExecutable, NULL, symbolName, agent, 0, &symbol);
        STATUS_CHECK(status, __LINE__);

        // get address of symbol
        uint64_t symbol_address;
        status = hsa_executable_symbol_get_info(symbol,
                                                HSA_EXECUTABLE_SYMBOL_INFO_VARIABLE_ADDRESS,
                                                &symbol_address);
        STATUS_CHECK(status, __LINE__);

        // set the value of symbol
        T* symbol_ptr = (T*)symbol_address;
        *symbol_ptr = value;
    }
};

class HSAKernel {
private:
    HSAExecutable* executable;
    uint64_t kernelCodeHandle;
    hsa_executable_symbol_t hsaExecutableSymbol;
    friend class HSADispatch;

public:
    HSAKernel(HSAExecutable* _executable,
              hsa_executable_symbol_t _hsaExecutableSymbol,
              uint64_t _kernelCodeHandle) :
      executable(_executable),
      hsaExecutableSymbol(_hsaExecutableSymbol),
      kernelCodeHandle(_kernelCodeHandle) {}

    ~HSAKernel() {
#if KALMAR_DEBUG
      std::cerr << "HSAKernel::~HSAKernel\n";
#endif
    }
}; // end of HSAKernel

class HSACopy : public Kalmar::KalmarAsyncOp {
private:
    hsa_signal_t signal;
    int signalIndex;
    bool isSubmitted;
    hsa_wait_state_t waitMode;

    std::shared_future<void>* future;


    // If copy is dependent on another operation, record reference here.
    // keep a reference which prevents those ops from being deleted until this op is deleted.
    std::shared_ptr<KalmarAsyncOp> depAsyncOp;

    Kalmar::HSAQueue* hsaQueue;

    // source pointer
    const void* src;

    // destination pointer
    void* dst;

    // bytes to be copied
    size_t sizeBytes;


    // helper function used by HSACopy::enqueueAsync()
    hsa_status_t enqueueAsyncCopy();

    // helper function used by HSACopy::syncCopy()
    void setCopyAgents(Kalmar::hcCommandKind copyDir, hsa_agent_t *srcAgent, hsa_agent_t *dstAgent);

public:
    std::shared_future<void>* getFuture() override { return future; }

    void* getNativeHandle() override { return &signal; }

    void setWaitMode(Kalmar::hcWaitMode mode) override {
        switch (mode) {
            case Kalmar::hcWaitModeBlocked:
                waitMode = HSA_WAIT_STATE_BLOCKED;
            break;
            case Kalmar::hcWaitModeActive:
                waitMode = HSA_WAIT_STATE_ACTIVE;
            break;
        }
    }

    bool isReady() override {
        return (hsa_signal_load_acquire(signal) == 0);
    }

    // Copy mode will be set later on.
    // HSA signals would be waited in HSA_WAIT_STATE_ACTIVE by default for HSACopy instances
    HSACopy(const void* src_, void* dst_, size_t sizeBytes_) : KalmarAsyncOp(Kalmar::hcCommandInvalid),
        isSubmitted(false), future(nullptr), depAsyncOp(nullptr), hsaQueue(nullptr), waitMode(HSA_WAIT_STATE_ACTIVE),
        src(src_), dst(dst_), sizeBytes(sizeBytes_),
        signalIndex(-1) {
#if KALMAR_DEBUG
        std::cerr << "HSACopy::HSACopy(" << src_ << ", " << dst_ << ", " << sizeBytes_ << ")\n";
#endif
    }

    ~HSACopy() {
#if KALMAR_DEBUG
        std::cerr << "HSACopy::~HSACopy()\n";
#endif
        if (isSubmitted) {
            hsa_status_t status = HSA_STATUS_SUCCESS;
            status = waitComplete();
            STATUS_CHECK(status, __LINE__);
        }
        dispose();
    }

    hsa_status_t enqueueAsync(Kalmar::HSAQueue*);

    // wait for the async copy to complete
    hsa_status_t waitComplete();

    void dispose();

    uint64_t getTimestampFrequency() override {
        // get system tick frequency
        uint64_t timestamp_frequency_hz = 0L;
        hsa_system_get_info(HSA_SYSTEM_INFO_TIMESTAMP_FREQUENCY, &timestamp_frequency_hz);
        return timestamp_frequency_hz;
    }

    uint64_t getBeginTimestamp() override;

    uint64_t getEndTimestamp() override;

    // synchronous version of copy
    void syncCopy(Kalmar::HSAQueue*);

}; // end of HSACopy

class HSABarrier : public Kalmar::KalmarAsyncOp {
private:
    hsa_signal_t signal;
    int signalIndex;
    bool isDispatched;
    hsa_wait_state_t waitMode;

    std::shared_future<void>* future;

    Kalmar::HSAQueue* hsaQueue;

    // prior dependencies
    // maximum up to 5 prior dependencies could be associated with one
    // HSABarrier instance
    int depCount;

    // array of all operations that this op depends on.
    // This array keeps a reference which prevents those ops from being deleted until this op is deleted.
    std::shared_ptr<KalmarAsyncOp> depAsyncOps [HSA_BARRIER_DEP_SIGNAL_CNT];

public:
    std::shared_future<void>* getFuture() override { return future; }

    void* getNativeHandle() override { return &signal; }

    void setWaitMode(Kalmar::hcWaitMode mode) override {
        switch (mode) {
            case Kalmar::hcWaitModeBlocked:
                waitMode = HSA_WAIT_STATE_BLOCKED;
            break;
            case Kalmar::hcWaitModeActive:
                waitMode = HSA_WAIT_STATE_ACTIVE;
            break;
        }
    }

    bool isReady() override {
        return (hsa_signal_load_acquire(signal) == 0);
    }

    // default constructor
    // 0 prior dependency
    HSABarrier() : KalmarAsyncOp(Kalmar::hcCommandMarker), isDispatched(false), future(nullptr), hsaQueue(nullptr), waitMode(HSA_WAIT_STATE_BLOCKED), depCount(0) {}

    // constructor with 1 prior depedency
    HSABarrier(std::shared_ptr <Kalmar::KalmarAsyncOp> dependent_op) : KalmarAsyncOp(Kalmar::hcCommandMarker), isDispatched(false), future(nullptr), hsaQueue(nullptr), waitMode(HSA_WAIT_STATE_BLOCKED), depCount(1) {
        depAsyncOps[0] = dependent_op;
    }

    // constructor with at most 5 prior dependencies
    HSABarrier(int count, std::shared_ptr <Kalmar::KalmarAsyncOp> *dependent_op_array) : KalmarAsyncOp(Kalmar::hcCommandMarker), isDispatched(false), future(nullptr), hsaQueue(nullptr), waitMode(HSA_WAIT_STATE_BLOCKED), depCount(count) {
        if ((count > 0) && (count <= 5)) {
            for (int i = 0; i < count; ++i) {
                depAsyncOps[i] = dependent_op_array[i];
            }
        } else {
            // throw an exception
            throw Kalmar::runtime_exception("Incorrect number of dependent signals passed to HSABarrier constructor", count);
        }
    }

    ~HSABarrier() {
#if KALMAR_DEBUG
        std::cerr << "HSABarrier::~HSABarrier()\n";
#endif
        if (isDispatched) {
            hsa_status_t status = HSA_STATUS_SUCCESS;
            status = waitComplete();
            STATUS_CHECK(status, __LINE__);
        }
        dispose();
    }

    hsa_status_t enqueueBarrier(hsa_queue_t* queue);

    hsa_status_t enqueueAsync(Kalmar::HSAQueue*);

    // wait for the barrier to complete
    hsa_status_t waitComplete();

    void dispose();

    uint64_t getTimestampFrequency() override {
        // get system tick frequency
        uint64_t timestamp_frequency_hz = 0L;
        hsa_system_get_info(HSA_SYSTEM_INFO_TIMESTAMP_FREQUENCY, &timestamp_frequency_hz);
        return timestamp_frequency_hz;
    }

    uint64_t getBeginTimestamp() override;

    uint64_t getEndTimestamp() override;

}; // end of HSABarrier

class HSADispatch : public Kalmar::KalmarAsyncOp {
private:
    Kalmar::HSADevice* device;
    hsa_agent_t agent;
    HSAKernel* kernel;

    std::vector<uint8_t> arg_vec;
    uint32_t arg_count;
    size_t prevArgVecCapacity;
    void* kernargMemory;
    int kernargMemoryIndex;

    int launchDimensions;
    uint32_t workgroup_size[3];
    uint32_t global_size[3];

    hsa_signal_t signal;
    int signalIndex;
    hsa_kernel_dispatch_packet_t aql;
    bool isDispatched;
    hsa_wait_state_t waitMode;

    size_t dynamicGroupSize;

    std::shared_future<void>* future;

    Kalmar::HSAQueue* hsaQueue;

public:
    std::shared_future<void>* getFuture() override { return future; }

    void* getNativeHandle() override { return &signal; }

    void setWaitMode(Kalmar::hcWaitMode mode) override {
        switch (mode) {
            case Kalmar::hcWaitModeBlocked:
                waitMode = HSA_WAIT_STATE_BLOCKED;
            break;
            case Kalmar::hcWaitModeActive:
                waitMode = HSA_WAIT_STATE_ACTIVE;
            break;
        }
    }

    bool isReady() override {
        return (hsa_signal_load_acquire(signal) == 0);
    }

    ~HSADispatch() {
#if KALMAR_DEBUG
        std::cerr << "HSADispatch::~HSADispatch()\n";
#endif

        if (isDispatched) {
            hsa_status_t status = HSA_STATUS_SUCCESS;
            status = waitComplete();
            STATUS_CHECK(status, __LINE__);
        }
        dispose();
    }

    hsa_status_t setDynamicGroupSegment(size_t dynamicGroupSize) {
        this->dynamicGroupSize = dynamicGroupSize;
        return HSA_STATUS_SUCCESS;
    }

    HSADispatch(Kalmar::HSADevice* _device, HSAKernel* _kernel)  ;

    hsa_status_t pushFloatArg(float f) { return pushArgPrivate(f); }
    hsa_status_t pushIntArg(int i) { return pushArgPrivate(i); }
    hsa_status_t pushBooleanArg(unsigned char z) { return pushArgPrivate(z); }
    hsa_status_t pushByteArg(char b) { return pushArgPrivate(b); }
    hsa_status_t pushLongArg(long j) { return pushArgPrivate(j); }
    hsa_status_t pushDoubleArg(double d) { return pushArgPrivate(d); }
    hsa_status_t pushShortArg(short s) { return pushArgPrivate(s); }
    hsa_status_t pushPointerArg(void *addr) { return pushArgPrivate(addr); }

    hsa_status_t clearArgs() {
        arg_count = 0;
        arg_vec.clear();
        return HSA_STATUS_SUCCESS;
    }

    hsa_status_t setLaunchAttributes(int dims, size_t *globalDims, size_t *localDims);

    hsa_status_t dispatchKernelWaitComplete(Kalmar::HSAQueue*);

    hsa_status_t dispatchKernelAsync(Kalmar::HSAQueue*);

    uint32_t getGroupSegmentSize() {
        hsa_status_t status = HSA_STATUS_SUCCESS;
        uint32_t group_segment_size = 0;
        status = hsa_executable_symbol_get_info(kernel->hsaExecutableSymbol,
                                                HSA_EXECUTABLE_SYMBOL_INFO_KERNEL_GROUP_SEGMENT_SIZE,
                                                &group_segment_size);
        STATUS_CHECK(status, __LINE__);
        return group_segment_size;
    }

    // dispatch a kernel asynchronously
    hsa_status_t dispatchKernel(hsa_queue_t* commandQueue);

    // wait for the kernel to finish execution
    hsa_status_t waitComplete();

    void dispose();

    uint64_t getTimestampFrequency() override {
        // get system tick frequency
        uint64_t timestamp_frequency_hz = 0L;
        hsa_system_get_info(HSA_SYSTEM_INFO_TIMESTAMP_FREQUENCY, &timestamp_frequency_hz);
        return timestamp_frequency_hz;
    }

    uint64_t getBeginTimestamp() override;

    uint64_t getEndTimestamp() override;

private:
    template <typename T>
    hsa_status_t pushArgPrivate(T val) {
        /* add padding if necessary */
        int padding_size = (arg_vec.size() % sizeof(T)) ? (sizeof(T) - (arg_vec.size() % sizeof(T))) : 0;
#if KALMAR_DEBUG
        printf("push %lu bytes into kernarg: ", sizeof(T) + padding_size);
#endif
        for (size_t i = 0; i < padding_size; ++i) {
            arg_vec.push_back((uint8_t)0x00);
#if KALMAR_DEBUG
            printf("%02X ", (uint8_t)0x00);
#endif
        }
        uint8_t* ptr = static_cast<uint8_t*>(static_cast<void*>(&val));
        for (size_t i = 0; i < sizeof(T); ++i) {
            arg_vec.push_back(ptr[i]);
#if KALMAR_DEBUG
            printf("%02X ", ptr[i]);
#endif
        }
#if KALMAR_DEBUG
        printf("\n");
#endif
        arg_count++;
        return HSA_STATUS_SUCCESS;
    }

    void computeLaunchAttr(int level, int globalSize, int localSize, int recommendedSize) {
        // localSize of 0 means pick best
        if (localSize == 0) localSize = recommendedSize;
        localSize = std::min(localSize, recommendedSize);
        localSize = std::min(localSize, globalSize); // workgroup size shall not exceed grid size

        global_size[level] = globalSize;
        workgroup_size[level] = localSize;
        //std::cout << "level " << level << ", grid=" << global_size[level]
        //          << ", group=" << workgroup_size[level] << std::endl;
    }

}; // end of HSADispatch

//-----
//Structure used to extract information from memory pool
struct pool_iterator
{
    hsa_amd_memory_pool_t _am_memory_pool;
    hsa_amd_memory_pool_t _am_host_memory_pool;

    hsa_amd_memory_pool_t _kernarg_memory_pool;
    hsa_amd_memory_pool_t _finegrained_system_memory_pool;
    hsa_amd_memory_pool_t _coarsegrained_system_memory_pool;
    hsa_amd_memory_pool_t _local_memory_pool;

    bool        _found_kernarg_memory_pool;
    bool        _found_finegrained_system_memory_pool;
    bool        _found_local_memory_pool;
    bool        _found_coarsegrained_system_memory_pool;

    size_t _local_memory_pool_size;

    pool_iterator() ;
};


pool_iterator::pool_iterator()
{
    _kernarg_memory_pool.handle=(uint64_t)-1;
    _finegrained_system_memory_pool.handle=(uint64_t)-1;
    _local_memory_pool.handle=(uint64_t)-1;
    _coarsegrained_system_memory_pool.handle=(uint64_t)-1;

    _found_kernarg_memory_pool = false;
    _found_finegrained_system_memory_pool = false;
    _found_local_memory_pool = false;
    _found_coarsegrained_system_memory_pool = false;

    _local_memory_pool_size = 0;
}
//-----


///
/// memory allocator
///
namespace Kalmar {

class HSAQueue final : public KalmarQueue
{
private:
    // HSA commmand queue associated with this HSAQueue instance
    hsa_queue_t* commandQueue;

    //
    // kernel dispatches and barriers associated with this HSAQueue instance
    //
    // When a kernel k is dispatched, we'll get a KalmarAsyncOp f.
    // This vector would hold f.  acccelerator_view::wait() would trigger
    // HSAQueue::wait(), and all future objects in the KalmarAsyncOp objects
    // will be waited on.
    //
    std::vector< std::shared_ptr<KalmarAsyncOp> > asyncOps;

    uint64_t                                      opSeqNums;


    // Kind of the youngest command in the queue.
    // Used to detect and enforce dependencies between commands.
    hcCommandKind youngestCommandKind;


    //
    // kernelBufferMap and bufferKernelMap forms the dependency graph of
    // kernel / kernel dispatches / buffers
    //
    // For a particular kernel k, kernelBufferMap[k] holds a vector of
    // host buffers used by k. The vector is filled at HSAQueue::Push(),
    // when kernel arguments are prepared.
    //
    // When a kenrel k is to be dispatched, kernelBufferMap[k] will be traversed
    // to figure out if there is any previous kernel dispatch associated for
    // each buffer b used by k.  This is done by checking bufferKernelMap[b].
    // If there are previous kernel dispatches which use b, then we wait on
    // them before dispatch kernel k. bufferKernelMap[b] will be cleared then.
    //
    // After kernel k is dispatched, we'll get a KalmarAsync object f, we then
    // walk through each buffer b used by k and mark the association as:
    // bufferKernelMap[b] = f
    //
    // Finally kernelBufferMap[k] will be cleared.
    //

    // association between buffers and kernel dispatches
    // key: buffer address
    // value: a vector of kernel dispatches
    std::map<void*, std::vector< std::weak_ptr<KalmarAsyncOp> > > bufferKernelMap;

    // association between a kernel and buffers used by it
    // key: kernel
    // value: a vector of buffers used by the kernel
    std::map<void*, std::vector<void*> > kernelBufferMap;

public:
    HSAQueue(KalmarDevice* pDev, hsa_agent_t agent, execute_order order) : KalmarQueue(pDev, queuing_mode_automatic, order), commandQueue(nullptr), asyncOps(), opSeqNums(0), bufferKernelMap(), kernelBufferMap() {
        hsa_status_t status;

        /// Query the maximum size of the queue.
        uint32_t queue_size = 0;
        status = hsa_agent_get_info(agent, HSA_AGENT_INFO_QUEUE_MAX_SIZE, &queue_size);
        STATUS_CHECK(status, __LINE__);

        /// Create a queue using the maximum size.
        status = hsa_queue_create(agent, queue_size, HSA_QUEUE_TYPE_SINGLE, NULL, NULL,
                                  UINT32_MAX, UINT32_MAX, &commandQueue);
#if KALMAR_DEBUG
        std::cerr << "HSAQueue::HSAQueue(): created an HSA command queue: " << commandQueue << "\n";
#endif
        STATUS_CHECK_Q(status, commandQueue, __LINE__);

        /// Enable profiling support for the queue.
        status = hsa_amd_profiling_set_profiler_enabled(commandQueue, 1);

        youngestCommandKind = hcCommandInvalid;
    }

    void dispose() override {
        hsa_status_t status;

#if KALMAR_DEBUG
        std::cerr << "HSAQueue::dispose() in\n";
#endif

        // wait on all existing kernel dispatches and barriers to complete
        wait();

        // clear bufferKernelMap
        for (auto iter = bufferKernelMap.begin(); iter != bufferKernelMap.end(); ++iter) {
           iter->second.clear();
        }
        bufferKernelMap.clear();

        // clear kernelBufferMap
        for (auto iter = kernelBufferMap.begin(); iter != kernelBufferMap.end(); ++iter) {
           iter->second.clear();
        }
        kernelBufferMap.clear();

#if KALMAR_DEBUG
        std::cerr << "HSAQueue::dispose(): destroy an HSA command queue: " << commandQueue << "\n";
#endif
        status = hsa_queue_destroy(commandQueue);
        STATUS_CHECK(status, __LINE__);
        commandQueue = nullptr;

#if KALMAR_DEBUG
        std::cerr << "HSAQueue::dispose() out\n";
#endif
    }

    ~HSAQueue() {
#if KALMAR_DEBUG
        std::cerr << "HSAQueue::~HSAQueue() in\n";
#endif

        if (commandQueue != nullptr) {
            dispose();
        }

#if KALMAR_DEBUG
        std::cerr << "HSAQueue::~HSAQueue() out\n";
#endif
    }

    // FIXME: implement flush
    //
    void printAsyncOps(std::ostream &s = std::cerr)
    {
        hsa_signal_value_t oldv=0;
        s << "Queue: " << this;
        for (int i=0; i<asyncOps.size(); i++) {
            const std::shared_ptr<KalmarAsyncOp::KalmarAsyncOp> &op = asyncOps[i];
            s << "index:" << std::setw(4) ;
            if (op != nullptr) {
                s << " op#"<< op->getSeqNum() ;
                hsa_signal_t signal = * (static_cast<hsa_signal_t*> (op->getNativeHandle()));
                hsa_signal_value_t v = hsa_signal_load_acquire(signal);
                s  << " " << getHcCommandKindString(op->getCommandKind());
                s  << " signal=" << signal.handle << " value=" << v;

                if (v != oldv) {
                    s << " <--CHANGE";
                    oldv = v;
                }
            } else {
                s << " op <nullptr>";
            }
            s  << "\n";

        }
    }

    // Save the command and type
    void pushAsyncOp(std::shared_ptr<KalmarAsyncOp> op) {
        op->setSeqNum(++opSeqNums);

#if KALMAR_DEBUG_ASYNC_COPY
        std::cerr << "  pushing op=" << op << "  #" << op->getSeqNum() << " signal=" << ((hsa_signal_t*)op->getNativeHandle())->handle
                  << "  commandKind=" << getHcCommandKindString(op->getCommandKind()) << std::endl;
#endif


        if (asyncOps.size() >= MAX_INFLIGHT_COMMANDS_PER_QUEUE) {
#if KALMAR_DEBUG_ASYNC_COPY
            std::cerr << "Hit max inflight ops asyncOps.size=" << asyncOps.size() << ". op#" << opSeqNums << " force sync\n";
#endif

            wait();
        }
        asyncOps.push_back(op);

        youngestCommandKind = op->getCommandKind();
    }


    // Check the command kind for the upcoming command that will be sent to this queue
    // if it differs from the youngest async op sent to the queue, we may need to insert additional synchronization.
    // The function returns nullptr if no dependency is required. For example, back-to-back commands of same type
    // are often implicitly synchronized so no dependency is required.
    // Also different modes and optimizations can control when dependencies are added.
    std::shared_ptr<KalmarAsyncOp> detectStreamDeps(KalmarAsyncOp *newOp) {
        hcCommandKind newCommandKind = newOp->getCommandKind();
        assert (newCommandKind != hcCommandInvalid);

        if (!asyncOps.empty()) {
            assert (youngestCommandKind != hcCommandInvalid);


            bool needDep = false;
            if  (newCommandKind != youngestCommandKind) {
                needDep = true;
            };


            if (((newCommandKind == hcCommandKernel) && (youngestCommandKind == hcCommandMarker)) ||
                ((newCommandKind == hcCommandMarker) && (youngestCommandKind == hcCommandKernel))) {

                // No dependency required since Marker and Kernel share same queue and are ordered by AQL barrier bit.
                needDep = false;
            } else if (USE_SIGNAL_DEP_BETWEEN_COPIES && isCopyCommand(newCommandKind) && isCopyCommand(youngestCommandKind)) {
                needDep = true;
            }


            if (needDep) {
#if KALMAR_DEBUG_ASYNC_COPY
                std::cerr <<  "command type changed " << getHcCommandKindString(youngestCommandKind) << "  ->  " << getHcCommandKindString(newCommandKind) << "\n" ;
#endif
                return asyncOps.back();
            }
        }

        return nullptr;
    }


    void waitForStreamDeps (KalmarAsyncOp *newOp) {
        std::shared_ptr<KalmarAsyncOp> depOp = detectStreamDeps(newOp);
        if (depOp != nullptr) {
            EnqueueMarkerWithDependency(1, &depOp);
        }
    }


    int getPendingAsyncOps() override {
        int count = 0;
        for (int i = 0; i < asyncOps.size(); ++i) {
            if (asyncOps[i] != nullptr) {
                ++count;
            }
        }
        return count;
    }

    void wait(hcWaitMode mode = hcWaitModeBlocked) override {
      // wait on all previous async operations to complete
      // Go in reverse order (from youngest to oldest).
      // Ensures younger ops have chance to complete before older ops reclaim their resources
#if KALMAR_DEBUG_ASYNC_COPY
      std::cerr << " queue wait, contents:\n";

      printAsyncOps(std::cerr);
#endif
      for (int i = asyncOps.size()-1; i >= 0;  i--) {
        if (asyncOps[i] != nullptr) {
            auto asyncOp = asyncOps[i];
            // wait on valid futures only
            std::shared_future<void>* future = asyncOp->getFuture();
            if (future->valid()) {
                future->wait();
            }
        }
      }
      // clear async operations table
      asyncOps.clear();
    }

    void LaunchKernel(void *ker, size_t nr_dim, size_t *global, size_t *local) override {
        LaunchKernelWithDynamicGroupMemory(ker, nr_dim, global, local, 0);
    }

    void LaunchKernelWithDynamicGroupMemory(void *ker, size_t nr_dim, size_t *global, size_t *local, size_t dynamic_group_size) override {
        HSADispatch *dispatch =
            reinterpret_cast<HSADispatch*>(ker);
        size_t tmp_local[] = {0, 0, 0};
        if (!local)
            local = tmp_local;
        dispatch->setLaunchAttributes(nr_dim, global, local);
        dispatch->setDynamicGroupSegment(dynamic_group_size);

        // wait for previous kernel dispatches be completed
        std::for_each(std::begin(kernelBufferMap[ker]), std::end(kernelBufferMap[ker]),
                      [&] (void* buffer) {
                        waitForDependentAsyncOps(buffer);
                      });

        waitForStreamDeps(dispatch);

        // dispatch the kernel
        // and wait for its completion
        dispatch->dispatchKernelWaitComplete(this);

        // clear data in kernelBufferMap
        kernelBufferMap[ker].clear();
        kernelBufferMap.erase(ker);

        delete(dispatch);
    }

    std::shared_ptr<KalmarAsyncOp> LaunchKernelAsync(void *ker, size_t nr_dim, size_t *global, size_t *local) override {
        return LaunchKernelWithDynamicGroupMemoryAsync(ker, nr_dim, global, local, 0);
    }

    std::shared_ptr<KalmarAsyncOp> LaunchKernelWithDynamicGroupMemoryAsync(void *ker, size_t nr_dim, size_t *global, size_t *local, size_t dynamic_group_size) override {
        hsa_status_t status = HSA_STATUS_SUCCESS;

        HSADispatch *dispatch =
            reinterpret_cast<HSADispatch*>(ker);

        size_t tmp_local[] = {0, 0, 0};
        if (!local)
            local = tmp_local;
        dispatch->setLaunchAttributes(nr_dim, global, local);
        dispatch->setDynamicGroupSegment(dynamic_group_size);

        // wait for previous kernel dispatches be completed
        std::for_each(std::begin(kernelBufferMap[ker]), std::end(kernelBufferMap[ker]),
                      [&] (void* buffer) {
                        waitForDependentAsyncOps(buffer);
                      });

        waitForStreamDeps(dispatch);

        // dispatch the kernel
        status = dispatch->dispatchKernelAsync(this);
        STATUS_CHECK(status, __LINE__);

        // create a shared_ptr instance
        std::shared_ptr<KalmarAsyncOp> sp_dispatch(dispatch);

        // associate the kernel dispatch with this queue
        pushAsyncOp(sp_dispatch);

        // associate all buffers used by the kernel with the kernel dispatch instance
        std::for_each(std::begin(kernelBufferMap[ker]), std::end(kernelBufferMap[ker]),
                      [&] (void* buffer) {
                        bufferKernelMap[buffer].push_back(sp_dispatch);
                      });

        // clear data in kernelBufferMap
        kernelBufferMap[ker].clear();
        kernelBufferMap.erase(ker);

        return sp_dispatch;
    }

    uint32_t GetGroupSegmentSize(void *ker) override {
        HSADispatch *dispatch = reinterpret_cast<HSADispatch*>(ker);
        return dispatch->getGroupSegmentSize();
    }

    // wait for dependent async operations to complete
    void waitForDependentAsyncOps(void* buffer) {
        auto&& dependentAsyncOpVector = bufferKernelMap[buffer];
        for (int i = 0; i < dependentAsyncOpVector.size(); ++i) {
          auto dependentAsyncOp = dependentAsyncOpVector[i];
          if (!dependentAsyncOp.expired()) {
            auto dependentAsyncOpPointer = dependentAsyncOp.lock();
            // wait on valid futures only
            std::shared_future<void>* future = dependentAsyncOpPointer->getFuture();
            if (future->valid()) {
              future->wait();
            }
          }
        }
        dependentAsyncOpVector.clear();
    }

    void read(void* device, void* dst, size_t count, size_t offset) override {
        waitForDependentAsyncOps(device);

        // do read
        if (dst != device) {
            if (!getDev()->is_unified()) {
#if KALMAR_DEBUG
                std::cerr << "read(" << device << "," << dst << "," << count << "," << offset << "): use HSA memory copy\n";
#endif
                hsa_status_t status = HSA_STATUS_SUCCESS;
                // Make sure host memory is accessible to gpu
                // FIXME: host memory is allocated through OS allocator, if not, correct it.
                // dst--host buffer might be allocated through either OS allocator or hsa allocator.
                // Things become complicated, we may need some query API to query the pointer info, i.e.
                // allocator info. Same as write.
                hsa_agent_t* agent = static_cast<hsa_agent_t*>(getHSAAgent());
                void* va = nullptr;
                status = hsa_amd_memory_lock(dst, count, agent, 1, &va);
                // TODO: If host buffer is not allocated through OS allocator, so far, lock
                // API will return nullptr to va, this is not specified in the spec, but will use it to
                // check if host buffer is allocated by hsa allocator
                if(va == NULL || status != HSA_STATUS_SUCCESS)
                {
                    status = hsa_amd_agents_allow_access(1, agent, NULL, dst);
                    STATUS_CHECK(status, __LINE__);
                    va = dst;
                }
                status = hsa_memory_copy(va, (char*)device + offset, count);
                STATUS_CHECK(status, __LINE__);
                // Unlock the host memory
                status = hsa_amd_memory_unlock(dst);
            } else {
#if KALMAR_DEBUG
                std::cerr << "read(" << device << "," << dst << "," << count << "," << offset << "): use host memory copy\n";
#endif
                memmove(dst, (char*)device + offset, count);
            }
        }
    }

    void write(void* device, const void* src, size_t count, size_t offset, bool blocking) override {
        waitForDependentAsyncOps(device);

        // do write
        if (src != device) {
            if (!getDev()->is_unified()) {
#if KALMAR_DEBUG
                std::cerr << "write(" << device << "," << src << "," << count << "," << offset << "," << blocking << "): use HSA memory copy\n";
#endif
                hsa_status_t status = HSA_STATUS_SUCCESS;
                // Make sure host memory is accessible to gpu
                // FIXME: host memory is allocated through OS allocator, if not, correct it.
                hsa_agent_t* agent = static_cast<hsa_agent_t*>(getHSAAgent());
                void* va = nullptr;
                status = hsa_amd_memory_lock(const_cast<void*>(src), count, agent, 1, &va);

                if(va == NULL || status != HSA_STATUS_SUCCESS)
                {
                    status = hsa_amd_agents_allow_access(1, agent, NULL, src);
                    STATUS_CHECK(status, __LINE__);
                    status = hsa_memory_copy((char*)device + offset, src, count);
                    STATUS_CHECK(status, __LINE__);
                    return;
                }

                status = hsa_memory_copy((char*)device + offset, va, count);
                STATUS_CHECK(status, __LINE__);
                // Unlock the host memory
                status = hsa_amd_memory_unlock(const_cast<void*>(src));
            } else {
#if KALMAR_DEBUG
                std::cerr << "write(" << device << "," << src << "," << count << "," << offset << "," << blocking << "): use host memory copy\n";
#endif
                memmove((char*)device + offset, src, count);
            }
        }
    }

    void copy(void* src, void* dst, size_t count, size_t src_offset, size_t dst_offset, bool blocking) override {
        waitForDependentAsyncOps(dst);
        waitForDependentAsyncOps(src);

        // do copy
        if (src != dst) {
            if (!getDev()->is_unified()) {
#if KALMAR_DEBUG
                std::cerr << "copy(" << src << "," << dst << "," << count << "," << src_offset << "," << dst_offset << "," << blocking << "): use HSA memory copy\n";
#endif
                hsa_status_t status = HSA_STATUS_SUCCESS;
                // FIXME: aftre p2p enabled, if this function is not expected to copy between two buffers from different device, then, delete allow_access API call.
                hsa_agent_t* agent = static_cast<hsa_agent_t*>(getHSAAgent());
                status = hsa_amd_agents_allow_access(1, agent, NULL, src);
                STATUS_CHECK(status, __LINE__);
                status = hsa_memory_copy((char*)dst + dst_offset, (char*)src + src_offset, count);
                STATUS_CHECK(status, __LINE__);
            } else {
#if KALMAR_DEBUG
                std::cerr << "copy(" << src << "," << dst << "," << count << "," << src_offset << "," << dst_offset << "," << blocking << "): use host memory copy\n";
#endif
                memmove((char*)dst + dst_offset, (char*)src + src_offset, count);
            }
        }
    }

    void* map(void* device, size_t count, size_t offset, bool modify) override {
        waitForDependentAsyncOps(device);

        // do map

        // as HSA runtime doesn't have map/unmap facility at this moment,
        // we explicitly allocate a host memory buffer in this case
        if (!getDev()->is_unified()) {
#if KALMAR_DEBUG
            std::cerr << "map(" << device << "," << count << "," << offset << "," << modify << "): use HSA memory map\n";
#endif
            hsa_status_t status = HSA_STATUS_SUCCESS;
            // allocate a host buffer
            // TODO: for safety, we copy to host, but we can map device memory to host through hsa_amd_agents_allow_access
            // withouth copying data.  (Note: CPU only has WC access to data, which has very poor read perf)
            void* data = nullptr;
            hsa_amd_memory_pool_t* am_host_region = static_cast<hsa_amd_memory_pool_t*>(getHSAAMHostRegion());
            status = hsa_amd_memory_pool_allocate(*am_host_region, count, 0, &data);
            STATUS_CHECK(status, __LINE__);
            if (data != nullptr) {
              // copy data from device buffer to host buffer
              hsa_agent_t* agent = static_cast<hsa_agent_t*>(getHSAAgent());
              status = hsa_amd_agents_allow_access(1, agent, NULL, data);
              STATUS_CHECK(status, __LINE__);
              status = hsa_memory_copy(data, (char*)device + offset, count);
              STATUS_CHECK(status, __LINE__);
            } else {
#if KALMAR_DEBUG
              std::cerr << "host buffer allocation failed!\n";
#endif
              abort();
            }
#if KALMAR_DEBUG
            std::cerr << "map(): " << data << "\n";
#endif

            return data;

        } else {
#if KALMAR_DEBUG
            std::cerr << "map(" << device << "," << count << "," << offset << "," << modify << "): use host memory map\n";
#endif
            // for host memory we simply return the pointer plus offset
#if KALMAR_DEBUG
            std::cerr << "map(): " << ((char*)device+offset) << "\n";
#endif
            return (char*)device + offset;
        }
    }

    void unmap(void* device, void* addr, size_t count, size_t offset, bool modify) override {
        // do unmap

        // as HSA runtime doesn't have map/unmap facility at this moment,
        // we free the host memory buffer allocated in map()
        if (!getDev()->is_unified()) {
#if KALMAR_DEBUG
            std::cerr << "unmap(" << device << "," << addr << "," << count << "," << offset << "," << modify << "): use HSA memory unmap\n";
#endif
            if (modify) {
#if KALMAR_DEBUG
                std::cerr << "copy host buffer to device buffer\n";
#endif
                // copy data from host buffer to device buffer
                hsa_status_t status = HSA_STATUS_SUCCESS;
                status = hsa_memory_copy((char*)device + offset, addr, count);
                STATUS_CHECK(status, __LINE__);
            }

            // deallocate the host buffer
            hsa_amd_memory_pool_free(addr);
        } else {
#if KALMAR_DEBUG
            std::cerr << "unmap(" << device << "," << addr << "," << count << "," << offset << "," << modify << "): use host memory unmap\n";
#endif
            // for host memory there's nothing to be done
        }
    }

    void Push(void *kernel, int idx, void *device, bool modify) override {
        PushArgImpl(kernel, idx, sizeof(void*), &device);

        // register the buffer with the kernel
        // when the buffer may be read/written by the kernel
        // the buffer is not registered if it's only read by the kernel
        if (modify) {
          kernelBufferMap[kernel].push_back(device);
        }
    }

    void* getHSAQueue() override {
        return static_cast<void*>(commandQueue);
    }

    void* getHSAAgent() override;

    void* getHSAAMRegion() override;

    void* getHSAAMHostRegion() override;

    void* getHSAKernargRegion() override;

    bool hasHSAInterOp() override {
        return true;
    }

    bool set_cu_mask(const std::vector<bool>& cu_mask) override {
        // get device's total compute unit count
        auto device = getDev();
        unsigned int physical_count = device->get_compute_unit_count();
        assert(physical_count > 0);

        std::vector<uint32_t> cu_arrays;
        uint32_t temp = 0;
        uint32_t bit_index = 0;

        // If cu_mask.size() is greater than physical_count, igore the rest.
        int iter = cu_mask.size() > physical_count ? physical_count : cu_mask.size();

        for(auto i = 0; i < iter; i++) {
            temp |= (uint32_t)(cu_mask[i]) << bit_index;

            if(++bit_index == 32) {
                cu_arrays.push_back(temp);
                bit_index = 0;
                temp = 0;
            }
        }

        if(bit_index != 0) {
            cu_arrays.push_back(temp);
        }

        // call hsa ext api to set cu mask
        hsa_status_t status = hsa_amd_queue_cu_set_mask(commandQueue, cu_arrays.size(), cu_arrays.data());
        if(HSA_STATUS_SUCCESS == status)
            return true;
        else
            return false;
    }

    // enqueue a barrier packet
    std::shared_ptr<KalmarAsyncOp> EnqueueMarker() override {
        hsa_status_t status = HSA_STATUS_SUCCESS;

        // create shared_ptr instance
        std::shared_ptr<HSABarrier> barrier = std::make_shared<HSABarrier>();

        // enqueue the barrier
        status = barrier.get()->enqueueAsync(this);
        STATUS_CHECK(status, __LINE__);

        // associate the barrier with this queue
        pushAsyncOp(barrier);

        return barrier;
    }

    // enqueue a barrier packet with multiple prior dependencies
    std::shared_ptr<KalmarAsyncOp> EnqueueMarkerWithDependency(int count, std::shared_ptr <KalmarAsyncOp> *depOps) override {
        hsa_status_t status = HSA_STATUS_SUCCESS;

        if ((count > 0) && (count <= HSA_BARRIER_DEP_SIGNAL_CNT)) {

            // create shared_ptr instance
            std::shared_ptr<HSABarrier> barrier = std::make_shared<HSABarrier>(count, depOps);

            // enqueue the barrier
            status = barrier.get()->enqueueAsync(this);
            STATUS_CHECK(status, __LINE__);

            // associate the barrier with this queue
            pushAsyncOp(barrier);

            return barrier;
        } else {
            // throw an exception
            throw Kalmar::runtime_exception("Incorrect number of dependent signals passed to HSABarrier constructor", count);
        }
    }

    // enqueue an async copy command
    std::shared_ptr<KalmarAsyncOp> EnqueueAsyncCopy(const void *src, void *dst, size_t size_bytes) override {
        hsa_status_t status = HSA_STATUS_SUCCESS;

        // create shared_ptr instance
        std::shared_ptr<HSACopy> copyCommand = std::make_shared<HSACopy>(src, dst, size_bytes);

        // euqueue the async copy command
        status = copyCommand.get()->enqueueAsync(this);
        STATUS_CHECK(status, __LINE__);

        // associate the async copy command with this queue
        pushAsyncOp(copyCommand);

        return copyCommand;
    }

    // synchronous copy
    // the implementation is based on asynchronus HSACopy
    void copy(const void *src, void *dst, size_t size_bytes) override {
#if KALMAR_DEBUG
        std::cerr << "HSAQueue::copy(" << src << ", " << dst << ", " << size_bytes << ")\n";
#endif
        // wait for all previous async commands in this queue to finish
        this->wait();

        // create a HSACopy instance
        HSACopy* copyCommand = new HSACopy(src, dst, size_bytes);

        // synchronously do copy
        copyCommand->syncCopy(this);

        delete(copyCommand);

#if KALMAR_DEBUG
        std::cerr << "HSAQueue::copy() complete\n";
#endif
    }

    // remove finished async operation from waiting list
    void removeAsyncOp(KalmarAsyncOp* asyncOp) {
        for (int i = 0; i < asyncOps.size(); ++i) {
            if (asyncOps[i].get() == asyncOp) {
                asyncOps[i] = nullptr;
            }
        }

        // GC for finished kernels
        if (asyncOps.size() > ASYNCOPS_VECTOR_GC_SIZE) {
            //printf ("GC\n");
          asyncOps.erase(std::remove(asyncOps.begin(), asyncOps.end(), nullptr),
                         asyncOps.end());
        }
    }
};



class HSADevice final : public KalmarDevice
{
private:
    /// memory pool for kernargs
    std::vector<void*> kernargPool;
    std::vector<bool> kernargPoolFlag;
    int kernargCursor;
    std::mutex kernargPoolMutex;


    std::map<std::string, HSAKernel *> programs;
    hsa_agent_t agent;
    size_t max_tile_static_size;

    std::mutex queues_mutex;
    std::vector< std::weak_ptr<KalmarQueue> > queues;

    pool_iterator ri;

    bool useCoarseGrainedRegion;

    uint32_t workgroup_max_size;
    uint16_t workgroup_max_dim[3];

    std::map<std::string, HSAExecutable*> executables;

    hsa_isa_t agentISA;

    hcAgentProfile profile;

    /*TODO: This is the first CPU which will provide system memory pool
    We might need to modify again in multiple CPU socket scenario. Because
    we must make sure there is pyshycial link between device and host. Currently,
    agent iterate function will push back all of the dGPU on the system, which might
    not be linked directly to the first cpu node, host */
    hsa_agent_t host_;

    uint16_t versionMajor;
    uint16_t versionMinor;

public:
    // Structures to manage staging buffers and copies:
    class StagingBuffer      *staging_buffer[2]; // one buffer for each direction.

public:

    uint32_t getWorkgroupMaxSize() {
        return workgroup_max_size;
    }

    const uint16_t* getWorkgroupMaxDim() {
        return &workgroup_max_dim[0];
    }

    // Callback for hsa_amd_agent_iterate_memory_pools.
    // data is of type pool_iterator,
    // we save the pools we care about into this structure.
    static hsa_status_t get_memory_pools(hsa_amd_memory_pool_t region, void* data)
    {

        hsa_amd_segment_t segment;
        hsa_amd_memory_pool_get_info(region, HSA_AMD_MEMORY_POOL_INFO_SEGMENT, &segment);

        if (segment == HSA_AMD_SEGMENT_GLOBAL) {
          size_t size = 0;
          hsa_amd_memory_pool_get_info(region, HSA_AMD_MEMORY_POOL_INFO_SIZE, &size);
#if KALMAR_DEBUG
          std::cerr << "found memory pool of GPU local memory, size(MB) = " << (size/(1024*1024)) << std::endl;
#endif
          pool_iterator *ri = (pool_iterator*) (data);
          ri->_local_memory_pool = region;
          ri->_found_local_memory_pool = true;
          ri->_local_memory_pool_size = size;

          return HSA_STATUS_INFO_BREAK;
        }

        return HSA_STATUS_SUCCESS;
    }

    static hsa_status_t get_host_pools(hsa_amd_memory_pool_t region, void* data) {
        hsa_status_t status;
        hsa_amd_segment_t segment;
        status = hsa_amd_memory_pool_get_info(region, HSA_AMD_MEMORY_POOL_INFO_SEGMENT, &segment);
        STATUS_CHECK(status, __LINE__);

        pool_iterator *ri = (pool_iterator*) (data);

        hsa_amd_memory_pool_global_flag_t flags;
        status = hsa_amd_memory_pool_get_info(region, HSA_AMD_MEMORY_POOL_INFO_GLOBAL_FLAGS, &flags);
        STATUS_CHECK(status, __LINE__);

#if KALMAR_DEBUG
        size_t size = 0;
        status = hsa_amd_memory_pool_get_info(region, HSA_AMD_MEMORY_POOL_INFO_SIZE, &size);
        STATUS_CHECK(status, __LINE__);
        size = size/(1024*1024);

#endif
        if ((flags & HSA_AMD_MEMORY_POOL_GLOBAL_FLAG_KERNARG_INIT) && (!ri->_found_kernarg_memory_pool)) {
#if KALMAR_DEBUG
            std::cerr << "found kernarg memory pool on host memory, size(MB) = " << size << std::endl;
#endif
            ri->_kernarg_memory_pool = region;
            ri->_found_kernarg_memory_pool = true;
        }

        if ((flags & HSA_AMD_MEMORY_POOL_GLOBAL_FLAG_FINE_GRAINED) && (!ri->_found_finegrained_system_memory_pool)) {
#if KALMAR_DEBUG
            std::cerr << "found fine grained memory pool on host memory, size(MB) = " << size << std::endl;
#endif
            ri->_finegrained_system_memory_pool = region;
            ri->_found_finegrained_system_memory_pool = true;
        }

        if ((flags & HSA_AMD_MEMORY_POOL_GLOBAL_FLAG_COARSE_GRAINED) && (!ri->_found_coarsegrained_system_memory_pool)) {
#if KALMAR_DEBUG
            std::cerr << "found coarse-grain system memory pool=" << region.handle << " size(MB) = " << size << std::endl;
#endif
            ri->_coarsegrained_system_memory_pool = region;
            ri->_found_coarsegrained_system_memory_pool = true;
        }
        return HSA_STATUS_SUCCESS;
    }

    static hsa_status_t find_group_memory(hsa_amd_memory_pool_t region, void* data) {
      hsa_amd_segment_t segment;
      size_t size = 0;
      bool flag = false;

      hsa_status_t status = HSA_STATUS_SUCCESS;

      // get segment information
      status = hsa_amd_memory_pool_get_info(region, HSA_AMD_MEMORY_POOL_INFO_SEGMENT, &segment);
      STATUS_CHECK(status, __LINE__);

      if (segment == HSA_AMD_SEGMENT_GROUP) {
        // found group segment, get its size
        status = hsa_amd_memory_pool_get_info(region, HSA_AMD_MEMORY_POOL_INFO_SIZE, &size);
        STATUS_CHECK(status, __LINE__);

        // save the result to data
        size_t* result = (size_t*)data;
        *result = size;

        return HSA_STATUS_INFO_BREAK;
      }

      // continue iteration
      return HSA_STATUS_SUCCESS;
    }

    hsa_agent_t& getAgent() {
        return agent;
    }

    hsa_agent_t& getHostAgent() {
        return host_;
    }

    HSADevice(hsa_agent_t a, hsa_agent_t host) : KalmarDevice(access_type_read_write),
                               agent(a), programs(), max_tile_static_size(0),
                               queues(), queues_mutex(),
                               ri(),
                               useCoarseGrainedRegion(false),
                               kernargPool(), kernargPoolFlag(), kernargCursor(0), kernargPoolMutex(),
                               executables(),
                               profile(hcAgentProfileNone),
                               path(), description(), host_(host),
                               versionMajor(0), versionMinor(0) {
#if KALMAR_DEBUG
        std::cerr << "HSADevice::HSADevice()\n";
#endif

        hsa_status_t status = HSA_STATUS_SUCCESS;

        /// set up path and description
        /// and version information
        {
            char name[64] {0};
            uint32_t node = 0;
            status = hsa_agent_get_info(agent, HSA_AGENT_INFO_NAME, name);
            STATUS_CHECK(status, __LINE__);
            status = hsa_agent_get_info(agent, HSA_AGENT_INFO_NODE, &node);
            STATUS_CHECK(status, __LINE__);

            wchar_t path_wchar[128] {0};
            wchar_t description_wchar[128] {0};
            swprintf(path_wchar, 128, L"%s%u", name, node);
            swprintf(description_wchar, 128, L"AMD HSA Agent %s%u", name, node);

            path = std::wstring(path_wchar);
            description = std::wstring(description_wchar);

#if KALMAR_DEBUG
            std::wcerr << L"Path: " << path << L"\n";
            std::wcerr << L"Description: " << description << L"\n";
#endif

            status = hsa_agent_get_info(agent, HSA_AGENT_INFO_VERSION_MAJOR, &versionMajor);
            STATUS_CHECK(status, __LINE__);
            status = hsa_agent_get_info(agent, HSA_AGENT_INFO_VERSION_MINOR, &versionMinor);
            STATUS_CHECK(status, __LINE__);

#if KALMAR_DEBUG
            std::cout << "Version Major: " << versionMajor << " Minor: " << versionMinor << "\n";
#endif
        }

        /// Iterate over memory pool of the device and its host
        status = hsa_amd_agent_iterate_memory_pools(agent, HSADevice::find_group_memory, &max_tile_static_size);
        STATUS_CHECK(status, __LINE__);

        status = hsa_amd_agent_iterate_memory_pools(agent, &HSADevice::get_memory_pools, &ri);
        STATUS_CHECK(status, __LINE__);

        status = hsa_amd_agent_iterate_memory_pools(host_, HSADevice::get_host_pools, &ri);
        STATUS_CHECK(status, __LINE__);

        /// after iterating memory regions, set if we can use coarse grained regions
        bool result = false;
        if (hasHSACoarsegrainedRegion()) {
            result = true;
            // environment variable HCC_HSA_USEHOSTMEMORY may be used to change
            // the default behavior
            char* hsa_behavior = getenv("HCC_HSA_USEHOSTMEMORY");
            if (hsa_behavior != nullptr) {
                if (std::string("ON") == hsa_behavior) {
                    result = false;
                }
            }
        }
        useCoarseGrainedRegion = result;

        /// pre-allocate a pool of kernarg buffers in case:
        /// - kernarg region is available
        /// - compile-time macro USE_KERNARG_REGION is set
        /// - compile-time macro KERNARG_POOL_SIZE is larger than 0
        if (hasHSAKernargRegion() && USE_KERNARG_REGION) {
#if KERNARG_POOL_SIZE > 0
            hsa_amd_memory_pool_t kernarg_region = getHSAKernargRegion();

            // pre-allocate kernarg buffers
            void* kernargMemory = nullptr;
            for (int i = 0; i < KERNARG_POOL_SIZE; ++i) {
                status = hsa_amd_memory_pool_allocate(kernarg_region, KERNARG_BUFFER_SIZE, 0, &kernargMemory);
                STATUS_CHECK(status, __LINE__);

                // Allow device to access to it once it is allocated. Normally, this memory pool is on system memory.
                status = hsa_amd_agents_allow_access(1, &agent, NULL, kernargMemory);
                STATUS_CHECK(status, __LINE__);

                kernargPool.push_back(kernargMemory);
                kernargPoolFlag.push_back(false);
            }
#endif
        }

        // Setup AM pool.
        ri._am_memory_pool = (ri._found_local_memory_pool)
                                 ? ri._local_memory_pool
                                 : ri._finegrained_system_memory_pool;

        ri._am_host_memory_pool = (ri._found_coarsegrained_system_memory_pool)
                                      ? ri._coarsegrained_system_memory_pool
                                      : ri._finegrained_system_memory_pool;

        /// Query the maximum number of work-items in a workgroup
        status = hsa_agent_get_info(agent, HSA_AGENT_INFO_WORKGROUP_MAX_SIZE, &workgroup_max_size);
        STATUS_CHECK(status, __LINE__);

        /// Query the maximum number of work-items in each dimension of a workgroup
        status = hsa_agent_get_info(agent, HSA_AGENT_INFO_WORKGROUP_MAX_DIM, &workgroup_max_dim);

        STATUS_CHECK(status, __LINE__);

        /// Get ISA associated with the agent
        status = hsa_agent_get_info(agent, HSA_AGENT_INFO_ISA, &agentISA);
        STATUS_CHECK(status, __LINE__);

        /// Get the profile of the agent
        hsa_profile_t agentProfile;
        status = hsa_agent_get_info(agent, HSA_AGENT_INFO_PROFILE, &agentProfile);
        STATUS_CHECK(status, __LINE__);

        if (agentProfile == HSA_PROFILE_BASE) {
            profile = hcAgentProfileBase;
        } else if (agentProfile == HSA_PROFILE_FULL) {
            profile = hcAgentProfileFull;
        }

        static const size_t stagingSize = 64*1024;
        hsa_amd_memory_pool_t hostPool = (getHSAAMHostRegion());
        staging_buffer[0] = new StagingBuffer(agent, host_, hostPool, stagingSize, 2/*staging buffers*/);
        staging_buffer[1] = new StagingBuffer(agent, host_, hostPool, stagingSize, 2/*staging Buffers*/);
    }

    ~HSADevice() {
#if KALMAR_DEBUG
        std::cerr << "HSADevice::~HSADevice() in\n";
#endif

        // release all queues
        queues_mutex.lock();
        for (auto queue_iterator : queues) {
            if (!queue_iterator.expired()) {
                auto queue = queue_iterator.lock();
                queue->dispose();
            }
        }
        queues.clear();
        queues_mutex.unlock();

        // deallocate kernarg buffers in the pool
        if (hasHSAKernargRegion() && USE_KERNARG_REGION) {
#if KERNARG_POOL_SIZE > 0
            kernargPoolMutex.lock();

            hsa_status_t status = HSA_STATUS_SUCCESS;

            for (int i = 0; i < kernargPool.size(); ++i) {
                hsa_amd_memory_pool_free(kernargPool[i]);
                STATUS_CHECK(status, __LINE__);
            }

            kernargPool.clear();
            kernargPoolFlag.clear();

            kernargPoolMutex.unlock();
#endif
        }

        // release all data in programs
        for (auto kernel_iterator : programs) {
            delete kernel_iterator.second;
        }
        programs.clear();

        // release executable
        for (auto executable_iterator : executables) {
            delete executable_iterator.second;
        }
        executables.clear();


        for (int i=0; i<2; i++) {
            if (staging_buffer[i]) {
                delete staging_buffer[i];
                staging_buffer[i] = NULL;
            }
        }


#if KALMAR_DEBUG
        std::cerr << "HSADevice::~HSADevice() out\n";
#endif
    }

    std::wstring path;
    std::wstring description;

    std::wstring get_path() const override { return path; }
    std::wstring get_description() const override { return description; }
    size_t get_mem() const override { return ri._local_memory_pool_size; }
    bool is_double() const override { return true; }
    bool is_lim_double() const override { return true; }
    bool is_unified() const override {
        return (useCoarseGrainedRegion == false);
    }
    bool is_emulated() const override { return false; }
    uint32_t get_version() const { return ((static_cast<unsigned int>(versionMajor) << 16) | versionMinor); }

    void* create(size_t count, struct rw_info* key) override {
        void *data = nullptr;

        if (!is_unified()) {
#if KALMAR_DEBUG
            std::cerr << "create(" << count << "," << key << "): use HSA memory allocator\n";
#endif
            hsa_status_t status = HSA_STATUS_SUCCESS;
            auto am_region = getHSAAMRegion();

            status = hsa_amd_memory_pool_allocate(am_region, count, 0, &data);
            STATUS_CHECK(status, __LINE__);

            hsa_agent_t* agent = static_cast<hsa_agent_t*>(getHSAAgent());
            status = hsa_amd_agents_allow_access(1, agent, NULL, data);
            STATUS_CHECK(status, __LINE__);
        } else {
#if KALMAR_DEBUG
            std::cerr << "create(" << count << "," << key << "): use host memory allocator\n";
#endif
            data = kalmar_aligned_alloc(0x1000, count);
        }

#if KALMAR_DEBUG
        std::cerr << "create(): " << data << "\n";
#endif

        return data;
    }

    void release(void *ptr, struct rw_info* key ) override {
        hsa_status_t status = HSA_STATUS_SUCCESS;
        if (!is_unified()) {
#if KALMAR_DEBUG
            std::cerr << "release(" << ptr << "," << key << "): use HSA memory deallocator\n";
#endif
            status = hsa_amd_memory_pool_free(ptr);
            STATUS_CHECK(status, __LINE__);
        } else {
#if KALMAR_DEBUG
            std::cerr << "release(" << ptr << "," << key << "): use host memory deallocator\n";
#endif
            kalmar_aligned_free(ptr);
        }
    }

    // calculate MD5 checksum
    std::string kernel_checksum(size_t size, void* source) {
        // FNV-1a hashing, 64-bit version
        const uint64_t FNV_prime = 0x100000001b3;
        const uint64_t FNV_basis = 0xcbf29ce484222325;
        uint64_t hash = FNV_basis;

        const char *str = static_cast<const char *>(source);

        size = size > FNV1A_CUTOFF_SIZE ? FNV1A_CUTOFF_SIZE : size;
        for (auto i = 0; i < size; ++i) {
            hash ^= *str++;
            hash *= FNV_prime;
        }
        return std::to_string(hash);
    }

    void BuildProgram(void* size, void* source) override {
        if (executables.find(kernel_checksum((size_t)size, source)) == executables.end()) {
            size_t kernel_size = (size_t)((void *)size);
            char *kernel_source = (char*)malloc(kernel_size+1);
            memcpy(kernel_source, source, kernel_size);
            kernel_source[kernel_size] = '\0';
            BuildOfflineFinalizedProgramImpl(kernel_source, kernel_size);
            free(kernel_source);
        }
    }

    bool IsCompatibleKernel(void* size, void* source) override {
        hsa_status_t status;

        // Allocate memory for kernel source
        size_t kernel_size = (size_t)((void *)size);
        char *kernel_source = (char*)malloc(kernel_size+1);
        memcpy(kernel_source, source, kernel_size);
        kernel_source[kernel_size] = '\0';

        // Deserialize code object.
        hsa_code_object_t code_object = {0};
        status = hsa_code_object_deserialize(kernel_source, kernel_size, NULL, &code_object);
        STATUS_CHECK(status, __LINE__);
        assert(0 != code_object.handle);

        // Get ISA of the code object
        hsa_isa_t code_object_isa;
        status = hsa_code_object_get_info(code_object, HSA_CODE_OBJECT_INFO_ISA, &code_object_isa);
        STATUS_CHECK(status, __LINE__);

        // Check if the code object is compatible with ISA of the agent
        bool isCompatible = false;
        status = hsa_isa_compatible(code_object_isa, agentISA, &isCompatible);
        STATUS_CHECK(status, __LINE__);

        // Destroy code object
        status = hsa_code_object_destroy(code_object);
        STATUS_CHECK(status, __LINE__);

        // release allocated memory
        free(kernel_source);

        return isCompatible;
    }

    void* CreateKernel(const char* fun, void* size, void* source) override {
        std::string str(fun);
        HSAKernel *kernel = programs[str];
        if (!kernel) {
            size_t kernel_size = (size_t)((void *)size);
            char *kernel_source = (char*)malloc(kernel_size+1);
            memcpy(kernel_source, source, kernel_size);
            kernel_source[kernel_size] = '\0';
            //std::cerr << "HSADevice::CreateKernel(): Creating kernel: " << fun << "\n";
            kernel = CreateOfflineFinalizedKernelImpl(kernel_source, kernel_size, fun);
            free(kernel_source);
            if (!kernel) {
                std::cerr << "HSADevice::CreateKernel(): Unable to create kernel\n";
                abort();
            } else {
                //std::cerr << "HSADevice::CreateKernel(): Created kernel\n";
            }
            programs[str] = kernel;
        }

        // HSADispatch instance will be deleted in:
        // HSAQueue::LaunchKernel()
        // or it will be created as a shared_ptr<KalmarAsyncOp> in:
        // HSAQueue::LaunchKernelAsync()
        HSADispatch *dispatch = new HSADispatch(this, kernel);
        dispatch->clearArgs();

        // HLC Stable would need 3 additional arguments
        // HLC Development would not need any additional arguments
#define HSAIL_HLC_DEVELOPMENT_COMPILER 1
#ifndef HSAIL_HLC_DEVELOPMENT_COMPILER
        dispatch->pushLongArg(0);
        dispatch->pushLongArg(0);
        dispatch->pushLongArg(0);
#endif
        return dispatch;
    }

    std::shared_ptr<KalmarQueue> createQueue(execute_order order = execute_in_order) override {
        std::shared_ptr<KalmarQueue> q =  std::shared_ptr<KalmarQueue>(new HSAQueue(this, agent, order));
        queues_mutex.lock();
        queues.push_back(q);
        queues_mutex.unlock();
        return q;
    }

    size_t GetMaxTileStaticSize() override {
        return max_tile_static_size;
    }

    std::vector< std::shared_ptr<KalmarQueue> > get_all_queues() override {
        std::vector< std::shared_ptr<KalmarQueue> > result;
        queues_mutex.lock();
        for (auto queue : queues) {
            if (!queue.expired()) {
                result.push_back(queue.lock());
            }
        }
        queues_mutex.unlock();
        return result;
    }

    hsa_amd_memory_pool_t& getHSAKernargRegion() {
        return ri._kernarg_memory_pool;
    }

    hsa_amd_memory_pool_t& getHSAAMHostRegion() {
        return ri._am_host_memory_pool;
    }

    hsa_amd_memory_pool_t& getHSAAMRegion() {
        return ri._am_memory_pool;
    }

    bool hasHSAKernargRegion() const {
      return ri._found_kernarg_memory_pool;
    }

    bool hasHSAFinegrainedRegion() const {
      return ri._found_finegrained_system_memory_pool;
    }

    bool hasHSACoarsegrainedRegion() const {
      return ri. _found_local_memory_pool;
    }

    bool is_peer(const Kalmar::KalmarDevice* other) override {
      if(!hasHSACoarsegrainedRegion())
          return false;

      auto self_pool = getHSAAMRegion();
      hsa_amd_memory_pool_access_t access;

      hsa_agent_t* agent = static_cast<hsa_agent_t*>( const_cast<KalmarDevice *> (other)->getHSAAgent());

      //TODO: CPU acclerator will return NULL currently, return false.
      if(nullptr == agent)
          return false;

      hsa_status_t status = hsa_amd_agent_memory_pool_get_info(*agent, self_pool, HSA_AMD_AGENT_MEMORY_POOL_INFO_ACCESS, &access);

      if(HSA_STATUS_SUCCESS != status)
          return false;

      if ((HSA_AMD_MEMORY_POOL_ACCESS_ALLOWED_BY_DEFAULT == access) || (HSA_AMD_MEMORY_POOL_ACCESS_DISALLOWED_BY_DEFAULT == access))
          return true;

      return false;
    }

    unsigned int get_compute_unit_count() override {
        hsa_agent_t agent = getAgent();

        uint32_t compute_unit_count = 0;
        hsa_status_t status = hsa_agent_get_info(agent, (hsa_agent_info_t)HSA_AMD_AGENT_INFO_COMPUTE_UNIT_COUNT, &compute_unit_count);
        if(status == HSA_STATUS_SUCCESS)
            return compute_unit_count;
        else
            return 0;
    }

    void releaseKernargBuffer(void* kernargBuffer, int kernargBufferIndex) {
        if (hasHSAKernargRegion() && USE_KERNARG_REGION) {
            if ( (KERNARG_POOL_SIZE > 0) && (kernargBufferIndex >= 0) ) {
                kernargPoolMutex.lock();

                // mark the kernarg buffer pointed by kernelBufferIndex as available
                kernargPoolFlag[kernargBufferIndex] = false;

                kernargPoolMutex.unlock();
             } else {
                if (kernargBuffer != nullptr) {
                    hsa_amd_memory_pool_free(kernargBuffer);
                }
             }
        }
    }

    std::pair<void*, int> getKernargBuffer(int size) {
        void* ret = nullptr;
        int cursor = 0;

        if (hasHSAKernargRegion() && USE_KERNARG_REGION) {

            // find an available buffer in the pool in case
            // - kernarg pool is available
            // - requested size is smaller than KERNARG_BUFFER_SIZE
            if ( (KERNARG_POOL_SIZE > 0) && (size <= KERNARG_BUFFER_SIZE) ) {
                kernargPoolMutex.lock();
                cursor = kernargCursor;

                if (kernargPoolFlag[cursor] == false) {
                    // the cursor is valid, use it
                    ret = kernargPool[cursor];

                    // set the kernarg buffer as used
                    kernargPoolFlag[cursor] = true;

                    // simply move the cursor to the next index
                    ++kernargCursor;
                    if (kernargCursor == kernargPool.size()) kernargCursor = 0;
                } else {
                    // the cursor is not valid, sequentially find the next available slot
                    bool found = false;

                    int startingCursor = cursor;
                    do {
                        ++cursor;
                        if (cursor == kernargPool.size()) cursor = 0;

                        if (kernargPoolFlag[cursor] == false) {
                            // the cursor is valid, use it
                            ret = kernargPool[cursor];

                            // set the kernarg buffer as used
                            kernargPoolFlag[cursor] = true;

                            // simply move the cursor to the next index
                            kernargCursor = cursor + 1;
                            if (kernargCursor == kernargPool.size()) kernargCursor = 0;

                            // break from the loop
                            found = true;
                            break;
                        }
                    } while(cursor != startingCursor); // ensure we at most scan the vector once

                    if (found == false) {
                        hsa_status_t status = HSA_STATUS_SUCCESS;

                        // increase kernarg pool on demand by KERNARG_POOL_SIZE
                        hsa_amd_memory_pool_t kernarg_region = getHSAKernargRegion();

                        // keep track of the size of kernarg pool before increasing it
                        int oldKernargPoolSize = kernargPool.size();
                        int oldKernargPoolFlagSize = kernargPoolFlag.size();
                        assert(oldKernargPoolSize == oldKernargPoolFlagSize);

                        // pre-allocate kernarg buffers
                        void* kernargMemory = nullptr;
                        for (int i = 0; i < KERNARG_POOL_SIZE; ++i) {
                            status = hsa_amd_memory_pool_allocate(kernarg_region, KERNARG_BUFFER_SIZE, 0, &kernargMemory);
                            STATUS_CHECK(status, __LINE__);

                            status = hsa_amd_agents_allow_access(1, &agent, NULL, kernargMemory);
                            STATUS_CHECK(status, __LINE__);

                            kernargPool.push_back(kernargMemory);
                            kernargPoolFlag.push_back(false);
                        }

                        assert(kernargPool.size() == oldKernargPoolSize + KERNARG_POOL_SIZE);
                        assert(kernargPoolFlag.size() == oldKernargPoolFlagSize + KERNARG_POOL_SIZE);

                        // set return values, after the pool has been increased

                        // use the first item in the newly allocated pool
                        cursor = oldKernargPoolSize;

                        // access the new item through the newly assigned cursor
                        ret = kernargPool[cursor];

                        // mark the item as used
                        kernargPoolFlag[cursor] = true;

                        // simply move the cursor to the next index
                        kernargCursor = cursor + 1;
                        if (kernargCursor == kernargPool.size()) kernargCursor = 0;

                        found = true;
                    }

                }

                kernargPoolMutex.unlock();
            } else {
                // allocate new buffers in case:
                // - the kernarg pool is set at compile-time
                // - requested kernarg buffer size is larger than KERNARG_BUFFER_SIZE

                hsa_status_t status = HSA_STATUS_SUCCESS;
                hsa_amd_memory_pool_t kernarg_region = getHSAKernargRegion();

                status = hsa_amd_memory_pool_allocate(kernarg_region, size, 0, &ret);
                STATUS_CHECK(status, __LINE__);

                status = hsa_amd_agents_allow_access(1, &agent, NULL, ret);
                STATUS_CHECK(status, __LINE__);

                // set cursor value as -1 to notice the buffer would be deallocated
                // instead of recycled back into the pool
                cursor = -1;
            }
        } else {
            // this function does nothing in case:
            // - kernarg region is not available on the agent
            // - or we choose not to use kernarg region by setting USE_KERNARG_REGION to 0
        }

        return std::make_pair(ret, cursor);
    }

    void* getSymbolAddress(const char* symbolName) override {
        hsa_status_t status;

        unsigned long* symbol_ptr = nullptr;
        if (executables.size() != 0) {
            // fix symbol name to match HSA rule
            std::string symbolString("&");
            symbolString += symbolName;

            // iterate through all HSA executables
            for (auto executable_iterator : executables) {
                HSAExecutable *executable = executable_iterator.second;

                // get symbol
                hsa_executable_symbol_t symbol;
                status = hsa_executable_get_symbol(executable->hsaExecutable, NULL, symbolString.c_str(), agent, 0, &symbol);
                if (status == HSA_STATUS_SUCCESS) {
                    // get address of symbol
                    uint64_t symbol_address;
                    status = hsa_executable_symbol_get_info(symbol,
                                                            HSA_EXECUTABLE_SYMBOL_INFO_VARIABLE_ADDRESS,
                                                            &symbol_address);
                    STATUS_CHECK(status, __LINE__);

                    symbol_ptr = (unsigned long*)symbol_address;
                    break;
                }
            }
        } else {
#if KALMAR_DEBUG
            std::cerr << "HSA executable NOT built yet!\n";
#endif
        }

        return symbol_ptr;
    }

    // FIXME: return values
    // TODO: Need more info about hostptr, is it OS allocated buffer or HSA allocator allocated buffer.
    // Or it might be the responsibility of caller? Because for OS allocated buffer, we need to call hsa_amd_memory_lock, otherwise, need to call
    // hsa_amd_agents_allow_access. Assume it is HSA allocated buffer.
    void memcpySymbol(void* symbolAddr, void* hostptr, size_t count, size_t offset = 0, enum hcCommandKind kind = hcMemcpyHostToDevice) override {
        hsa_status_t status;

        if (executables.size() != 0) {
            // copy data
            if (kind == hcMemcpyHostToDevice) {
                // host -> device
                status = hsa_memory_copy(symbolAddr, (char*)hostptr + offset, count);
                STATUS_CHECK(status, __LINE__);
            } else if (kind == hcMemcpyDeviceToHost) {
                // device -> host
                status = hsa_memory_copy(hostptr, (char*)symbolAddr + offset, count);
                STATUS_CHECK(status, __LINE__);
            }
        } else {
#if KALMAR_DEBUG
            std::cerr << "HSA executable NOT built yet!\n";
#endif
        }
    }

    // FIXME: return values
    void memcpySymbol(const char* symbolName, void* hostptr, size_t count, size_t offset = 0, enum hcCommandKind kind = hcMemcpyHostToDevice) override {
        if (executables.size() != 0) {
            unsigned long* symbol_ptr = (unsigned long*)getSymbolAddress(symbolName);
            memcpySymbol(symbol_ptr, hostptr, count, offset, kind);
        } else {
#if KALMAR_DEBUG
            std::cerr << "HSA executable NOT built yet!\n";
#endif
        }
    }

    void* getHSAAgent() override;

    hcAgentProfile getProfile() override { return profile; }

private:

    void BuildOfflineFinalizedProgramImpl(void* kernelBuffer, int kernelSize) {
        hsa_status_t status;

        std::string index = kernel_checksum((size_t)kernelSize, kernelBuffer);

        // load HSA program if we haven't done so
        if (executables.find(index) == executables.end()) {
            // Deserialize code object.
            hsa_code_object_t code_object = {0};
            status = hsa_code_object_deserialize(kernelBuffer, kernelSize, NULL, &code_object);
            STATUS_CHECK(status, __LINE__);
            assert(0 != code_object.handle);

            // Create the executable.
            hsa_executable_t hsaExecutable;
            status = hsa_executable_create(HSA_PROFILE_FULL, HSA_EXECUTABLE_STATE_UNFROZEN,
                                           NULL, &hsaExecutable);
            STATUS_CHECK(status, __LINE__);

            // Load the code object.
            status = hsa_executable_load_code_object(hsaExecutable, agent, code_object, NULL);
            STATUS_CHECK(status, __LINE__);

            // Freeze the executable.
            status = hsa_executable_freeze(hsaExecutable, NULL);
            STATUS_CHECK(status, __LINE__);

            // save everything as an HSAExecutable instance
            executables[index] = new HSAExecutable(hsaExecutable, code_object);
        }
    }

    HSAKernel* CreateOfflineFinalizedKernelImpl(void *kernelBuffer, int kernelSize, const char *entryName) {
        hsa_status_t status;

        std::string index = kernel_checksum((size_t)kernelSize, kernelBuffer);

        // load HSA program if we haven't done so
        if (executables.find(index) == executables.end()) {
            BuildOfflineFinalizedProgramImpl(kernelBuffer, kernelSize);
        }

        // fetch HSAExecutable*
        HSAExecutable* executable = executables[index];

        // Get symbol handle.
        hsa_executable_symbol_t kernelSymbol;
        status = hsa_executable_get_symbol(executable->hsaExecutable, NULL, entryName, agent, 0, &kernelSymbol);
        STATUS_CHECK(status, __LINE__);

        // Get code handle.
        uint64_t kernelCodeHandle;
        status = hsa_executable_symbol_get_info(kernelSymbol, HSA_EXECUTABLE_SYMBOL_INFO_KERNEL_OBJECT, &kernelCodeHandle);
        STATUS_CHECK(status, __LINE__);

        return new HSAKernel(executable, kernelSymbol, kernelCodeHandle);
    }
<<<<<<< HEAD
=======

    void BuildProgramImpl(const char* hsailBuffer, int hsailSize) {
        hsa_status_t status;

        std::string index = kernel_checksum((size_t)hsailSize, (void*)hsailBuffer);

        // finalize HSA program if we haven't done so
        if (executables.find(index) == executables.end()) {
            /*
             * Load BRIG, encapsulated in an ELF container, into a BRIG module.
             */
            hsa_ext_module_t hsaModule = 0;
            hsaModule = (hsa_ext_module_t)hsailBuffer;

            /*
             * Create hsa program.
             */
            hsa_ext_program_t hsaProgram = {0};
            status = hsa_ext_program_create(HSA_MACHINE_MODEL_LARGE, HSA_PROFILE_FULL,
                                            HSA_DEFAULT_FLOAT_ROUNDING_MODE_ZERO, NULL, &hsaProgram);
            STATUS_CHECK(status, __LINE__);

            /*
             * Add the BRIG module to hsa program.
             */
            status = hsa_ext_program_add_module(hsaProgram, hsaModule);
            STATUS_CHECK(status, __LINE__);

            /*
             * Finalize the hsa program.
             */
            hsa_isa_t isa = {0};
            status = hsa_agent_get_info(agent, HSA_AGENT_INFO_ISA, &isa);
            STATUS_CHECK(status, __LINE__);

            hsa_ext_control_directives_t control_directives;
            memset(&control_directives, 0, sizeof(hsa_ext_control_directives_t));

            const char* extra_finalizer_opt = getenv("HCC_FINALIZE_OPT");
            hsa_code_object_t hsaCodeObject = {0};
            status = hsa_ext_program_finalize(hsaProgram, isa, 0, control_directives,
                                              extra_finalizer_opt, HSA_CODE_OBJECT_TYPE_PROGRAM, &hsaCodeObject);
            STATUS_CHECK(status, __LINE__);

            if (hsaProgram.handle != 0) {
                status = hsa_ext_program_destroy(hsaProgram);
                STATUS_CHECK(status, __LINE__);
            }

            // Create the executable.
            hsa_executable_t hsaExecutable;
            status = hsa_executable_create(HSA_PROFILE_FULL, HSA_EXECUTABLE_STATE_UNFROZEN,
                                           NULL, &hsaExecutable);
            STATUS_CHECK(status, __LINE__);

            // Load the code object.
            status = hsa_executable_load_code_object(hsaExecutable, agent, hsaCodeObject, NULL);
            STATUS_CHECK(status, __LINE__);

            // Freeze the executable.
            status = hsa_executable_freeze(hsaExecutable, NULL);
            STATUS_CHECK(status, __LINE__);

            // save everything as an HSAExecutable instance
            executables[index] = new HSAExecutable(hsaExecutable, hsaCodeObject);
        }
    }

    HSAKernel* CreateKernelImpl(const char *hsailBuffer, int hsailSize, const char *entryName) {
        hsa_status_t status;

        std::string index = kernel_checksum((size_t)hsailSize, (void*)hsailBuffer);

        // finalize HSA program if we haven't done so
        if (executables.find(index) == executables.end()) {
            BuildProgramImpl(hsailBuffer, hsailSize);
        }

        // fetch HSAExecutable*
        HSAExecutable* executable = executables[index];

        // Get symbol handle.
        hsa_executable_symbol_t kernelSymbol;
        status = hsa_executable_get_symbol(executable->hsaExecutable, NULL, entryName, agent, 0, &kernelSymbol);
        STATUS_CHECK(status, __LINE__);

        // Get code handle.
        uint64_t kernelCodeHandle;
        status = hsa_executable_symbol_get_info(kernelSymbol, HSA_EXECUTABLE_SYMBOL_INFO_KERNEL_OBJECT, &kernelCodeHandle);
        STATUS_CHECK(status, __LINE__);

        return new HSAKernel(executable, kernelSymbol, kernelCodeHandle);
    }

>>>>>>> f8f82c7a
};

class HSAContext final : public KalmarContext
{
    /// memory pool for signals
    std::vector<hsa_signal_t> signalPool;
    std::vector<bool> signalPoolFlag;
    int signalCursor;
    std::mutex signalPoolMutex;
    /* TODO: Modify properly when supporing multi-gpu.
    When using memory pool api, each agent will only report memory pool
    which is attached with the agent itself physically, eg, GPU won't
    report system memory pool anymore. In order to change as little
    as possbile, will choose the first CPU as default host and hack the
    HSADevice class to assign it the host memory pool to GPU agent.
    */
    hsa_agent_t host;

    /// Determines if the given agent is of type HSA_DEVICE_TYPE_GPU
    /// If so, cache to input data
    static hsa_status_t find_gpu(hsa_agent_t agent, void *data) {
        hsa_status_t status;
        hsa_device_type_t device_type;
        std::vector<hsa_agent_t>* pAgents = nullptr;

        if (data == nullptr) {
            return HSA_STATUS_ERROR_INVALID_ARGUMENT;
        } else {
            pAgents = static_cast<std::vector<hsa_agent_t>*>(data);
        }

        hsa_status_t stat = hsa_agent_get_info(agent, HSA_AGENT_INFO_DEVICE, &device_type);
        if (stat != HSA_STATUS_SUCCESS) {
            return stat;
        }

#if KALMAR_DEBUG
        {
            char name[64];
            uint32_t node = 0;
            status = hsa_agent_get_info(agent, HSA_AGENT_INFO_NAME, name);
            STATUS_CHECK(status, __LINE__);
            status = hsa_agent_get_info(agent, HSA_AGENT_INFO_NODE, &node);
            STATUS_CHECK(status, __LINE__);
            if (device_type == HSA_DEVICE_TYPE_GPU) {
                printf("GPU HSA agent: %s, Node ID: %u\n", name, node);
            } else if (device_type == HSA_DEVICE_TYPE_CPU) {
                printf("CPU HSA agent: %s, Node ID: %u\n", name, node);
            } else {
                printf("DSP HSA agent: %s, Node ID: %u\n", name, node);
            }
        }
#endif

        if (device_type == HSA_DEVICE_TYPE_GPU)  {
            pAgents->push_back(agent);
        }

        return HSA_STATUS_SUCCESS;
    }


    static hsa_status_t find_host(hsa_agent_t agent, void* data) {
        hsa_status_t status;
        hsa_device_type_t device_type;
        if(data == nullptr)
            return HSA_STATUS_ERROR_INVALID_ARGUMENT;
        status = hsa_agent_get_info(agent, HSA_AGENT_INFO_DEVICE, &device_type);
        STATUS_CHECK(status, __LINE__);

        if(HSA_DEVICE_TYPE_CPU == device_type) {
            *(hsa_agent_t*)data = agent;
            return HSA_STATUS_INFO_BREAK;
        }
        return HSA_STATUS_SUCCESS;
    }


public:
    HSAContext() : KalmarContext(), signalPool(), signalPoolFlag(), signalCursor(0), signalPoolMutex() {
        host.handle = (uint64_t)-1;
        // initialize HSA runtime
#if KALMAR_DEBUG
        std::cerr << "HSAContext::HSAContext(): init HSA runtime\n";
#endif
        hsa_status_t status;
        status = hsa_init();
        STATUS_CHECK(status, __LINE__);

        // Iterate over the agents to find out gpu device
        std::vector<hsa_agent_t> agents;
        status = hsa_iterate_agents(&HSAContext::find_gpu, &agents);
        STATUS_CHECK(status, __LINE__);

        // Iterate over agents to find out the first cpu device as host
        status = hsa_iterate_agents(&HSAContext::find_host, &host);
        STATUS_CHECK(status, __LINE__);

        for (int i = 0; i < agents.size(); ++i) {
            hsa_agent_t agent = agents[i];
            auto Dev = new HSADevice(agent, host);
            // choose the first GPU device as the default device
            if (i == 0)
                def = Dev;
            Devices.push_back(Dev);
        }


#if SIGNAL_POOL_SIZE > 0
        signalPoolMutex.lock();

        // pre-allocate signals
#if KALMAR_DEBUG_ASYNC_COPY
        std::cerr << " precallocate " << SIGNAL_POOL_SIZE << " signals\n";
#endif
        for (int i = 0; i < SIGNAL_POOL_SIZE; ++i) {
          hsa_signal_t signal;
          status = hsa_signal_create(1, 0, NULL, &signal);
          STATUS_CHECK(status, __LINE__);
          signalPool.push_back(signal);
          signalPoolFlag.push_back(false);
        }

        signalPoolMutex.unlock();
#endif
    }

    void releaseSignal(hsa_signal_t signal, int signalIndex) {

#if KALMAR_DEBUG_ASYNC_COPY
        std::cerr << "  releaseSignal: " << signal.handle << " and restored value to 1\n";
#endif
        hsa_status_t status = HSA_STATUS_SUCCESS;
#if SIGNAL_POOL_SIZE > 0
        signalPoolMutex.lock();

        // restore signal to the initial value 1
        hsa_signal_store_release(signal, 1);

        // mark the signal pointed by signalIndex as available
        signalPoolFlag[signalIndex] = false;

        signalPoolMutex.unlock();
#else
        status = hsa_signal_destroy(signal);
        STATUS_CHECK(status, __LINE__);
#endif
    }

    std::pair<hsa_signal_t, int> getSignal() {
        hsa_signal_t ret;

#if SIGNAL_POOL_SIZE > 0
        signalPoolMutex.lock();
        int cursor = signalCursor;

        if (signalPoolFlag[cursor] == false) {
            // the cursor is valid, use it
            ret = signalPool[cursor];

            // set the signal as used
            signalPoolFlag[cursor] = true;

            // simply move the cursor to the next index
            ++signalCursor;
            if (signalCursor == signalPool.size()) signalCursor = 0;
        } else {
            // the cursor is not valid, sequentially find the next available slot
            bool found = false;
            int startingCursor = cursor;
            do {
                ++cursor;
                if (cursor == signalPool.size()) cursor = 0;

                if (signalPoolFlag[cursor] == false) {
                    // the cursor is valid, use it
                    ret = signalPool[cursor];

                    // set the signal as used
                    signalPoolFlag[cursor] = true;

                    // simply move the cursor to the next index
                    signalCursor = cursor + 1;
                    if (signalCursor == signalPool.size()) signalCursor = 0;

                    // break from the loop
                    found = true;
                    break;
                }
            } while(cursor != startingCursor); // ensure we at most scan the vector once

            if (found == false) {
                hsa_status_t status = HSA_STATUS_SUCCESS;

                // increase signal pool on demand by SIGNAL_POOL_SIZE

                // keep track of the size of signal pool before increasing it
                int oldSignalPoolSize = signalPool.size();
                int oldSignalPoolFlagSize = signalPoolFlag.size();
                assert(oldSignalPoolSize == oldSignalPoolFlagSize);


                // increase signal pool on demand for another SIGNAL_POOL_SIZE
                for (int i = 0; i < SIGNAL_POOL_SIZE; ++i) {
                    hsa_signal_t signal;
                    status = hsa_signal_create(1, 0, NULL, &signal);
                    STATUS_CHECK(status, __LINE__);
                    signalPool.push_back(signal);
                    signalPoolFlag.push_back(false);
                }

#if KALMAR_DEBUG or KALMAR_DEBUG_ASYNC_COPY
                std::cerr << "grew signal pool to size=" << signalPool.size() << "\n";
#endif

                assert(signalPool.size() == oldSignalPoolSize + SIGNAL_POOL_SIZE);
                assert(signalPoolFlag.size() == oldSignalPoolFlagSize + SIGNAL_POOL_SIZE);

                // set return values, after the pool has been increased

                // use the first item in the newly allocated pool
                cursor = oldSignalPoolSize;

                // access the new item through the newly assigned cursor
                ret = signalPool[cursor];

                // mark the item as used
                signalPoolFlag[cursor] = true;

                // simply move the cursor to the next index
                signalCursor = cursor + 1;
                if (signalCursor == signalPool.size()) signalCursor = 0;

                found = true;
            }
        }

        signalPoolMutex.unlock();
#else
        hsa_signal_t signal;
        hsa_status_t status = hsa_signal_create(1, 0, NULL, &signal);
        STATUS_CHECK(status, __LINE__);
        int cursor = 0;
#endif
        return std::make_pair(ret, cursor);
    }

    ~HSAContext() {
        hsa_status_t status = HSA_STATUS_SUCCESS;
#if KALMAR_DEBUG
        std::cerr << "HSAContext::~HSAContext() in\n";
#endif

        // destroy all KalmarDevices associated with this context
        for (auto dev : Devices)
            delete dev;
        Devices.clear();
        def = nullptr;

#if SIGNAL_POOL_SIZE > 0
        signalPoolMutex.lock();

        // deallocate signals in the pool
        for (int i = 0; i < signalPool.size(); ++i) {
            hsa_signal_t signal;
            status = hsa_signal_destroy(signalPool[i]);
            STATUS_CHECK(status, __LINE__);
        }

        signalPool.clear();
        signalPoolFlag.clear();

        signalPoolMutex.unlock();
#endif

        // shutdown HSA runtime
#if KALMAR_DEBUG
        std::cerr << "HSAContext::~HSAContext(): shut down HSA runtime\n";
#endif
        status = hsa_shut_down();
        STATUS_CHECK(status, __LINE__);

#if KALMAR_DEBUG
        std::cerr << "HSAContext::~HSAContext() out\n";
#endif
    }

    uint64_t getSystemTicks() override {
        // get system tick
        uint64_t timestamp = 0L;
        hsa_system_get_info(HSA_SYSTEM_INFO_TIMESTAMP, &timestamp);
        return timestamp;
    }

    uint64_t getSystemTickFrequency() override {
        // get system tick frequency
        uint64_t timestamp_frequency_hz = 0L;
        hsa_system_get_info(HSA_SYSTEM_INFO_TIMESTAMP_FREQUENCY, &timestamp_frequency_hz);
        return timestamp_frequency_hz;
    }
};

static HSAContext ctx;

} // namespace Kalmar

// ----------------------------------------------------------------------
// member function implementation of HSADevice
// ----------------------------------------------------------------------
namespace Kalmar {

inline void*
HSADevice::getHSAAgent() override {
    return static_cast<void*>(&getAgent());
}

} // namespace Kalmar

// ----------------------------------------------------------------------
// member function implementation of HSAQueue
// ----------------------------------------------------------------------
namespace Kalmar {

inline void*
HSAQueue::getHSAAgent() override {
    return static_cast<void*>(&(static_cast<HSADevice*>(getDev())->getAgent()));
}

inline void*
HSAQueue::getHSAAMRegion() override {
    return static_cast<void*>(&(static_cast<HSADevice*>(getDev())->getHSAAMRegion()));
}

inline void*
HSAQueue::getHSAAMHostRegion() override {
    return static_cast<void*>(&(static_cast<HSADevice*>(getDev())->getHSAAMHostRegion()));
}


inline void*
HSAQueue::getHSAKernargRegion() override {
    return static_cast<void*>(&(static_cast<HSADevice*>(getDev())->getHSAKernargRegion()));
}

} // namespace Kalmar

// ----------------------------------------------------------------------
// member function implementation of HSADispatch
// ----------------------------------------------------------------------

HSADispatch::HSADispatch(Kalmar::HSADevice* _device, HSAKernel* _kernel) :
    KalmarAsyncOp(Kalmar::hcCommandKernel),
    device(_device),
    agent(_device->getAgent()),
    kernel(_kernel),
    isDispatched(false),
    waitMode(HSA_WAIT_STATE_BLOCKED),
    dynamicGroupSize(0),
    future(nullptr),
    hsaQueue(nullptr),
    kernargMemory(nullptr) {

    clearArgs();
}


// dispatch a kernel asynchronously
hsa_status_t
HSADispatch::dispatchKernel(hsa_queue_t* commandQueue) {
    struct timespec begin;
    struct timespec end;
    clock_gettime(CLOCK_REALTIME, &begin);

    hsa_status_t status = HSA_STATUS_SUCCESS;
    if (isDispatched) {
        return HSA_STATUS_ERROR_INVALID_ARGUMENT;
    }

    /*
     * Create a signal to wait for the dispatch to finish.
     */
    std::pair<hsa_signal_t, int> ret = Kalmar::ctx.getSignal();
    signal = ret.first;
    signalIndex = ret.second;

    /*
     * Initialize the dispatch packet.
     */
    memset(&aql, 0, sizeof(aql));

    /*
     * Setup the dispatch information.
     */
    aql.completion_signal = signal;
    aql.setup = launchDimensions << HSA_KERNEL_DISPATCH_PACKET_SETUP_DIMENSIONS;
    aql.workgroup_size_x = workgroup_size[0];
    aql.workgroup_size_y = workgroup_size[1];
    aql.workgroup_size_z = workgroup_size[2];
    aql.grid_size_x = global_size[0];
    aql.grid_size_y = global_size[1];
    aql.grid_size_z = global_size[2];


    // set dispatch fences
    if (hsaQueue->get_execute_order() == Kalmar::execute_in_order) {
        //std::cout << "barrier bit on\n";
        // set AQL header with barrier bit on if execute in order
        aql.header = (HSA_PACKET_TYPE_KERNEL_DISPATCH << HSA_PACKET_HEADER_TYPE) |
                     (1 << HSA_PACKET_HEADER_BARRIER) |
                     (HSA_FENCE_SCOPE_SYSTEM << HSA_PACKET_HEADER_ACQUIRE_FENCE_SCOPE) |
                     (HSA_FENCE_SCOPE_SYSTEM << HSA_PACKET_HEADER_RELEASE_FENCE_SCOPE);
    } else {
        //std::cout << "barrier bit off\n";
        // set AQL header with barrier bit off if execute in any order
        aql.header = (HSA_PACKET_TYPE_KERNEL_DISPATCH << HSA_PACKET_HEADER_TYPE) |
                     (HSA_FENCE_SCOPE_SYSTEM << HSA_PACKET_HEADER_ACQUIRE_FENCE_SCOPE) |
                     (HSA_FENCE_SCOPE_SYSTEM << HSA_PACKET_HEADER_RELEASE_FENCE_SCOPE);
    }

    // bind kernel code
    aql.kernel_object = kernel->kernelCodeHandle;

    // bind kernel arguments
    //printf("arg_vec size: %d in bytes: %d\n", arg_vec.size(), arg_vec.size());

    if (device->hasHSAKernargRegion() && USE_KERNARG_REGION) {
        hsa_amd_memory_pool_t kernarg_region = device->getHSAKernargRegion();

        if (arg_vec.size() > 0) {
            std::pair<void*, int> ret = device->getKernargBuffer(arg_vec.size());
            kernargMemory = ret.first;
            kernargMemoryIndex = ret.second;

            // as kernarg buffers are fine-grained, we can directly use memcpy
            memcpy(kernargMemory, arg_vec.data(), arg_vec.size());

            aql.kernarg_address = kernargMemory;
        } else {
            aql.kernarg_address = nullptr;
        }
    }
    else {
        aql.kernarg_address = arg_vec.data();
    }


    //for (size_t i = 0; i < arg_vec.size(); ++i) {
    //  printf("%02X ", *(((uint8_t*)aql.kernarg_address)+i));
    //}
    //printf("\n");

    // Initialize memory resources needed to execute
    uint32_t group_segment_size;
    status = hsa_executable_symbol_get_info(kernel->hsaExecutableSymbol,
                                            HSA_EXECUTABLE_SYMBOL_INFO_KERNEL_GROUP_SEGMENT_SIZE,
                                            &group_segment_size);
    STATUS_CHECK_Q(status, commandQueue, __LINE__);

#if KALMAR_DEBUG
    std::cerr << "static group segment size: " << group_segment_size << "\n";
    std::cerr << "dynamic group segment size: " << this->dynamicGroupSize << "\n";
#endif

    // add dynamic group segment size
    group_segment_size += this->dynamicGroupSize;
    aql.group_segment_size = group_segment_size;

    uint32_t private_segment_size;
    status = hsa_executable_symbol_get_info(kernel->hsaExecutableSymbol,
                                            HSA_EXECUTABLE_SYMBOL_INFO_KERNEL_PRIVATE_SEGMENT_SIZE,
                                            &private_segment_size);
    STATUS_CHECK_Q(status, commandQueue, __LINE__);
    aql.private_segment_size = private_segment_size;

    // write packet
    uint32_t queueMask = commandQueue->size - 1;
    // TODO: Need to check if package write is correct.
    uint64_t index = hsa_queue_load_write_index_relaxed(commandQueue);
    uint64_t nextIndex = index + 1;
    if (nextIndex - hsa_queue_load_read_index_acquire(commandQueue) >= commandQueue->size) {
      checkHCCRuntimeStatus(Kalmar::HCCRuntimeStatus::HCCRT_STATUS_ERROR_COMMAND_QUEUE_OVERFLOW, __LINE__, commandQueue);
    }
    ((hsa_kernel_dispatch_packet_t*)(commandQueue->base_address))[index & queueMask] = aql;
    hsa_queue_store_write_index_relaxed(commandQueue, index + 1);

#if KALMAR_DEBUG
    std::cerr << "ring door bell to dispatch kernel\n";
#endif

    // Ring door bell
    hsa_signal_store_relaxed(commandQueue->doorbell_signal, index);

    isDispatched = true;

    clock_gettime(CLOCK_REALTIME, &end);

#if KALMAR_DISPATCH_TIME_PRINTOUT
    std::cerr << std::setprecision(6) << ((float)(end.tv_sec - begin.tv_sec) * 1000 * 1000 + (float)(end.tv_nsec - begin.tv_nsec) / 1000) << "\n";
#endif

    return status;
}



// wait for the kernel to finish execution
inline hsa_status_t
HSADispatch::waitComplete() {
    hsa_status_t status = HSA_STATUS_SUCCESS;
    if (!isDispatched)  {
        return HSA_STATUS_ERROR_INVALID_ARGUMENT;
    }

#if KALMAR_DEBUG
    std::cerr << " wait for kernel dispatch op#" << getSeqNum() << " completion with wait flag: " << waitMode << "  signal=" << signal.handle << "\n";
#endif

    // wait for completion
    if (hsa_signal_wait_acquire(signal, HSA_SIGNAL_CONDITION_LT, 1, uint64_t(-1), waitMode)!=0) {
        printf("Signal wait returned unexpected value\n");
        exit(0);
    }

#if KALMAR_DEBUG
    std::cerr << "complete!\n";
#endif

    if (kernargMemory != nullptr) {
      device->releaseKernargBuffer(kernargMemory, kernargMemoryIndex);
      kernargMemory = nullptr;
    }

    // unregister this async operation from HSAQueue
    if (this->hsaQueue != nullptr) {
        this->hsaQueue->removeAsyncOp(this);
    }

    isDispatched = false;
    return status;
}

inline hsa_status_t
HSADispatch::dispatchKernelWaitComplete(Kalmar::HSAQueue* hsaQueue) {
    hsa_status_t status = HSA_STATUS_SUCCESS;

    if (isDispatched) {
        return HSA_STATUS_ERROR_INVALID_ARGUMENT;
    }

    // record HSAQueue association
    this->hsaQueue = hsaQueue;
    // extract hsa_queue_t from HSAQueue
    hsa_queue_t* queue = static_cast<hsa_queue_t*>(hsaQueue->getHSAQueue());

    // dispatch kernel
    status = dispatchKernel(queue);
    STATUS_CHECK_Q(status, queue, __LINE__);

    // wait for completion
    status = waitComplete();
    STATUS_CHECK_Q(status, queue, __LINE__);

    return status;
}

inline hsa_status_t
HSADispatch::dispatchKernelAsync(Kalmar::HSAQueue* hsaQueue) {
    hsa_status_t status = HSA_STATUS_SUCCESS;

    // record HSAQueue association
    this->hsaQueue = hsaQueue;
    // extract hsa_queue_t from HSAQueue
    hsa_queue_t* queue = static_cast<hsa_queue_t*>(hsaQueue->getHSAQueue());

    // dispatch kernel
    status = dispatchKernel(queue);
    STATUS_CHECK_Q(status, queue, __LINE__);

    // dynamically allocate a std::shared_future<void> object
    future = new std::shared_future<void>(std::async(std::launch::deferred, [&] {
        waitComplete();
    }).share());

    return status;
}

inline void
HSADispatch::dispose() {
    hsa_status_t status;
    if (kernargMemory != nullptr) {
      device->releaseKernargBuffer(kernargMemory, kernargMemoryIndex);
      kernargMemory = nullptr;
    }

    clearArgs();
    std::vector<uint8_t>().swap(arg_vec);

    Kalmar::ctx.releaseSignal(signal, signalIndex);

    if (future != nullptr) {
      delete future;
      future = nullptr;
    }
}

inline uint64_t
HSADispatch::getBeginTimestamp() override {
    Kalmar::HSADevice* device = static_cast<Kalmar::HSADevice*>(hsaQueue->getDev());
    hsa_amd_profiling_dispatch_time_t time;
    hsa_amd_profiling_get_dispatch_time(device->getAgent(), signal, &time);
    return time.start;
}

inline uint64_t
HSADispatch::getEndTimestamp() override {
    Kalmar::HSADevice* device = static_cast<Kalmar::HSADevice*>(hsaQueue->getDev());
    hsa_amd_profiling_dispatch_time_t time;
    hsa_amd_profiling_get_dispatch_time(device->getAgent(), signal, &time);
    return time.end;
}

inline hsa_status_t
HSADispatch::setLaunchAttributes(int dims, size_t *globalDims, size_t *localDims) {
    assert((0 < dims) && (dims <= 3));

    // defaults
    launchDimensions = dims;
    workgroup_size[0] = workgroup_size[1] = workgroup_size[2] = 1;
    global_size[0] = global_size[1] = global_size[2] = 1;

    // for each workgroup dimension, make sure it does not exceed the maximum allowable limit
    const uint16_t* workgroup_max_dim = device->getWorkgroupMaxDim();
    for (int i = 0; i < dims; ++i) {
        computeLaunchAttr(i, globalDims[i], localDims[i], workgroup_max_dim[i]);
    }

    // reduce each dimension in case the overall workgroup limit is exceeded
    uint32_t workgroup_max_size = device->getWorkgroupMaxSize();
    int dim_iterator = 2;
    size_t workgroup_total_size = workgroup_size[0] * workgroup_size[1] * workgroup_size[2];
    while(workgroup_total_size > workgroup_max_size) {
      // repeatedly cut each dimension into half until we are within the limit
      if (workgroup_size[dim_iterator] >= 2) {
        workgroup_size[dim_iterator] >>= 1;
      }
      if (--dim_iterator < 0) {
        dim_iterator = 2;
      }
      workgroup_total_size = workgroup_size[0] * workgroup_size[1] * workgroup_size[2];
    }

    return HSA_STATUS_SUCCESS;
}


// ----------------------------------------------------------------------
// member function implementation of HSABarrier
// ----------------------------------------------------------------------

// wait for the barrier to complete
inline hsa_status_t
HSABarrier::waitComplete() {
    hsa_status_t status = HSA_STATUS_SUCCESS;
    if (!isDispatched)  {
        return HSA_STATUS_ERROR_INVALID_ARGUMENT;
    }

#if KALMAR_DEBUG or KALMAR_DEBUG_ASYNC_COPY
    std::cerr << "  wait for barrier op#" << getSeqNum() << " completion with wait flag: " << waitMode << "  signal=" << signal.handle << "\n";
#endif

    // Wait on completion signal until the barrier is finished
    hsa_signal_wait_acquire(signal, HSA_SIGNAL_CONDITION_EQ, 0, UINT64_MAX, waitMode);

#if KALMAR_DEBUG
    std::cerr << "complete!\n";
#endif

    // unregister this async operation from HSAQueue
    if (this->hsaQueue != nullptr) {
        this->hsaQueue->removeAsyncOp(this);
    }

    isDispatched = false;

    return status;
}

inline hsa_status_t
HSABarrier::enqueueAsync(Kalmar::HSAQueue* hsaQueue) {
    hsa_status_t status = HSA_STATUS_SUCCESS;

    // record HSAQueue association
    this->hsaQueue = hsaQueue;
    // extract hsa_queue_t from HSAQueue
    hsa_queue_t* queue = static_cast<hsa_queue_t*>(hsaQueue->getHSAQueue());

    // enqueue barrier packet
    status = enqueueBarrier(queue);
    STATUS_CHECK_Q(status, queue, __LINE__);

    // dynamically allocate a std::shared_future<void> object
    future = new std::shared_future<void>(std::async(std::launch::deferred, [&] {
        waitComplete();
    }).share());

    return status;
}

inline hsa_status_t
HSABarrier::enqueueBarrier(hsa_queue_t* queue) {
    hsa_status_t status = HSA_STATUS_SUCCESS;
    if (isDispatched) {
        return HSA_STATUS_ERROR_INVALID_ARGUMENT;
    }

    // Create a signal to wait for the barrier to finish.
    std::pair<hsa_signal_t, int> ret = Kalmar::ctx.getSignal();
    signal = ret.first;
    signalIndex = ret.second;

    // Obtain the write index for the command queue
    uint64_t index = hsa_queue_load_write_index_relaxed(queue);
    const uint32_t queueMask = queue->size - 1;
    uint64_t nextIndex = index + 1;
    if (nextIndex - hsa_queue_load_read_index_acquire(queue) >= queue->size) {
      checkHCCRuntimeStatus(Kalmar::HCCRuntimeStatus::HCCRT_STATUS_ERROR_COMMAND_QUEUE_OVERFLOW, __LINE__, queue);
    }

    // Define the barrier packet to be at the calculated queue index address
    hsa_barrier_and_packet_t* barrier = &(((hsa_barrier_and_packet_t*)(queue->base_address))[index&queueMask]);
    memset(barrier, 0, sizeof(hsa_barrier_and_packet_t));

    // setup header
    uint16_t header = HSA_PACKET_TYPE_BARRIER_AND << HSA_PACKET_HEADER_TYPE;
    header |= 1 << HSA_PACKET_HEADER_BARRIER;
    header |= HSA_FENCE_SCOPE_SYSTEM << HSA_PACKET_HEADER_ACQUIRE_FENCE_SCOPE;
    header |= HSA_FENCE_SCOPE_SYSTEM << HSA_PACKET_HEADER_RELEASE_FENCE_SCOPE;
    barrier->header = header;

#if KALMAR_DEBUG
    std::cerr << "barrier dependency count: " << depCount << "\n";
#endif

    // setup dependent signals
    if ((depCount > 0) && (depCount <= 5)) {
        for (int i = 0; i < depCount; ++i) {
            barrier->dep_signal[i] = *(static_cast <hsa_signal_t*> (depAsyncOps[i]->getNativeHandle()));
        }
    }

    barrier->completion_signal = signal;

#if KALMAR_DEBUG
    std::cerr << "ring door bell to dispatch barrier\n";
#endif

    // Increment write index and ring doorbell to dispatch the kernel
    hsa_queue_store_write_index_relaxed(queue, nextIndex);
    hsa_signal_store_relaxed(queue->doorbell_signal, index);

    isDispatched = true;

    return status;
}

inline void
HSABarrier::dispose() {
    Kalmar::ctx.releaseSignal(signal, signalIndex);

    // Release referecne to our dependent ops:
    for (int i=0; i<depCount; i++) {
        depAsyncOps[i] = nullptr;
    }

    if (future != nullptr) {
      delete future;
      future = nullptr;
    }
}

inline uint64_t
HSABarrier::getBeginTimestamp() override {
    Kalmar::HSADevice* device = static_cast<Kalmar::HSADevice*>(hsaQueue->getDev());
    hsa_amd_profiling_dispatch_time_t time;
    hsa_amd_profiling_get_dispatch_time(device->getAgent(), signal, &time);
    return time.start;
}

inline uint64_t
HSABarrier::getEndTimestamp() override {
    Kalmar::HSADevice* device = static_cast<Kalmar::HSADevice*>(hsaQueue->getDev());
    hsa_amd_profiling_dispatch_time_t time;
    hsa_amd_profiling_get_dispatch_time(device->getAgent(), signal, &time);
    return time.end;
}

// ----------------------------------------------------------------------
// member function implementation of HSACopy
// ----------------------------------------------------------------------

// wait for the async copy to complete
inline hsa_status_t
HSACopy::waitComplete() {
    hsa_status_t status = HSA_STATUS_SUCCESS;
    if (!isSubmitted)  {
        return HSA_STATUS_ERROR_INVALID_ARGUMENT;
    }



#if KALMAR_DEBUG or KALMAR_DEBUG_ASYNC_COPY
    // Wait on completion signal until the async copy is finished
    hsa_signal_value_t v = hsa_signal_load_acquire(signal);
    std::cerr << "  wait for copy op#" << getSeqNum() << " completion with wait flag: " << waitMode << "signal=" << signal.handle << " currentVal=" << v << "\n";
#endif

    // Wait on completion signal until the async copy is finished
    hsa_signal_wait_acquire(signal, HSA_SIGNAL_CONDITION_LT, 1, UINT64_MAX, waitMode);

#if KALMAR_DEBUG
    std::cerr << "complete!\n";
#endif

    // unregister this async operation from HSAQueue
    if (this->hsaQueue != nullptr) {
        this->hsaQueue->removeAsyncOp(this);
    }

    isSubmitted = false;

    return status;
}

inline hsa_status_t
HSACopy::enqueueAsync(Kalmar::HSAQueue* hsaQueue) {
    hsa_status_t status = HSA_STATUS_SUCCESS;

    // record HSAQueue association
    this->hsaQueue = hsaQueue;
    // extract hsa_queue_t from HSAQueue
    hsa_queue_t* queue = static_cast<hsa_queue_t*>(hsaQueue->getHSAQueue());

    // enqueue async copy command
    status = enqueueAsyncCopy();
    STATUS_CHECK_Q(status, queue, __LINE__);

    // dynamically allocate a std::shared_future<void> object
    future = new std::shared_future<void>(std::async(std::launch::deferred, [&] {
        waitComplete();
    }).share());

    return status;
}


static Kalmar::hcCommandKind resolveMemcpyDirection(bool srcInDeviceMem, bool dstInDeviceMem)
{
    if (!srcInDeviceMem && !dstInDeviceMem) {
        return Kalmar::hcMemcpyHostToHost;
    } else if (!srcInDeviceMem && dstInDeviceMem) {
        return Kalmar::hcMemcpyHostToDevice;
    } else if (srcInDeviceMem && !dstInDeviceMem) {
        return Kalmar::hcMemcpyDeviceToHost;
    } else if (srcInDeviceMem &&  dstInDeviceMem) {
        return Kalmar::hcMemcpyDeviceToDevice;
    } else {
        // Invalid copy copyDir - should never reach here since we cover all 4 possible options above.
        throw Kalmar::runtime_exception("invalid copy copyDir", 0);
    }
}


inline hsa_status_t
HSACopy::enqueueAsyncCopy() {
    hsa_status_t status = HSA_STATUS_SUCCESS;
    if (isSubmitted) {
        return HSA_STATUS_ERROR_INVALID_ARGUMENT;
    }

    hc::accelerator acc;
    hc::AmPointerInfo srcPtrInfo(NULL, NULL, 0, acc, 0, 0);
    hc::AmPointerInfo dstPtrInfo(NULL, NULL, 0, acc, 0, 0);

    bool srcIsMapped = (hc::am_memtracker_getinfo(&srcPtrInfo, src) == AM_SUCCESS);
    bool dstIsMapped = (hc::am_memtracker_getinfo(&dstPtrInfo, dst) == AM_SUCCESS);

    if (!srcIsMapped) {
        // throw an exception
        throw Kalmar::runtime_exception("trying to copy from unpinned src pointer", 0);
    } else if (!dstIsMapped) {
        // throw an exception
        throw Kalmar::runtime_exception("trying to copy from unpinned dst pointer", 0);
    } else {
        // both mapped - pick device or host memory:
        Kalmar::HSADevice *device = static_cast<Kalmar::HSADevice*> (hsaQueue->getDev());
        hsa_agent_t deviceAgent = device->getAgent();

        hsa_agent_t srcAgent, dstAgent;
        srcAgent = srcPtrInfo._isInDeviceMem ? deviceAgent : device->getHostAgent();
        dstAgent = dstPtrInfo._isInDeviceMem ? deviceAgent : device->getHostAgent();

        // Performs an async copy.
        // This routine deals only with "mapped" pointers - see syncCopy for an explanation.


        // Create a signal to wait for the async copy command to finish.
        std::pair<hsa_signal_t, int> ret = Kalmar::ctx.getSignal();
        signal = ret.first;
        signalIndex = ret.second;


        int depSignalCnt = 0;
        hsa_signal_t depSignal;
        setCommandKind (resolveMemcpyDirection(srcPtrInfo._isInDeviceMem, dstPtrInfo._isInDeviceMem));
        depAsyncOp = hsaQueue->detectStreamDeps(this);

        if (depAsyncOp) {
            depSignalCnt = 1;
            depSignal = * (static_cast <hsa_signal_t*> (depAsyncOp->getNativeHandle()));
#if KALMAR_DEBUG_ASYNC_COPY
            std::cerr << "  asyncCopy sent with dependency on op#" << depAsyncOp->getSeqNum() << " depSignal=" << depSignal.handle << "\n";
#endif
        }

#if KALMAR_DEBUG_ASYNC_COPY
            hsa_signal_value_t v = hsa_signal_load_acquire(signal);
            std::cerr << "  hsa_amd_memory_async_copy launched " << " completionSignal=" << signal.handle
                      << "  InitSignalValue=" << v << " depSignalCnt=" << depSignalCnt << "\n";
#endif

        hsa_status_t hsa_status = hsa_amd_memory_async_copy(dst, device->getAgent(), src, device->getAgent(), sizeBytes, depSignalCnt, depSignalCnt ? &depSignal:NULL, signal);

        if (hsa_status != HSA_STATUS_SUCCESS) {
            throw Kalmar::runtime_exception("hsa_amd_memory_async_copy error", hsa_status);
        }
    }

    isSubmitted = true;

    return status;
}

inline void
HSACopy::dispose() {

    // clear reference counts for dependent ops.
    depAsyncOp = nullptr;


    // HSA signal may not necessarily be allocated by HSACopy instance
    // only release the signal if it was really allocated (signalIndex >= 0)
    if (signalIndex >= 0) {
        Kalmar::ctx.releaseSignal(signal, signalIndex);
    }

    if (future != nullptr) {
        delete future;
        future = nullptr;
    }
}

inline uint64_t
HSACopy::getBeginTimestamp() override {
    Kalmar::HSADevice* device = static_cast<Kalmar::HSADevice*>(hsaQueue->getDev());
    hsa_amd_profiling_dispatch_time_t time;
    hsa_amd_profiling_get_dispatch_time(device->getAgent(), signal, &time);
    return time.start;
}

inline uint64_t
HSACopy::getEndTimestamp() override {
    Kalmar::HSADevice* device = static_cast<Kalmar::HSADevice*>(hsaQueue->getDev());
    hsa_amd_profiling_dispatch_time_t time;
    hsa_amd_profiling_get_dispatch_time(device->getAgent(), signal, &time);
    return time.end;
}

// Helper function for copy routines - determines agents based on direction:
inline void
HSACopy::setCopyAgents(Kalmar::hcCommandKind copyDir, hsa_agent_t *srcAgent, hsa_agent_t *dstAgent) {
    Kalmar::HSADevice *device = static_cast<Kalmar::HSADevice*> (hsaQueue->getDev());
    hsa_agent_t deviceAgent = device->getAgent();
    hsa_agent_t hostAgent = device->getHostAgent();

    switch (copyDir) {
        case Kalmar::hcMemcpyHostToHost     : *srcAgent=hostAgent; *dstAgent=hostAgent; break;
        case Kalmar::hcMemcpyHostToDevice   : *srcAgent=hostAgent; *dstAgent=deviceAgent; break;
        case Kalmar::hcMemcpyDeviceToHost   : *srcAgent=deviceAgent; *dstAgent=hostAgent; break;
        case Kalmar::hcMemcpyDeviceToDevice : *srcAgent=deviceAgent; *dstAgent=deviceAgent; break;
        default: throw Kalmar::runtime_exception("invalid memcpy direction", copyDir);
    };
};



// Performs a copy, potentially through a staging buffer .
// This routine can take mapped or unmapped src and dst pointers.
//    "Mapped" means the pointers are mapped into the address space of the device associated with this HSAQueue.
//     Mapped memory may be physically located on this device, or pinned in the CPU, or on another device (for P2P access).
//     If the memory is not mapped, it can still be copied usign an intermediate staging buffer approach.
//
//     In some cases (ie for array or array_view) we already know the src or dst are mapped, and the *IsMapped parameters
//     allow communicating that information to this function.  *IsMapped=False indicates the map state is unknown,
//     so the functions uses the memory tracker to determine mapped or unmapped and *IsInDeviceMem
//
// The copies are performed host-synchronously - the routine waits until the copy completes before returning.
void
HSACopy::syncCopy(Kalmar::HSAQueue* hsaQueue) {

#if KALMAR_DEBUG
    std::cerr << "HSACopy::syncCopy(" << hsaQueue << "), src = " << src << ", dst = " << dst << ", sizeBytes = " << sizeBytes << "\n";
#endif

    // query if src and dst are on device memory or pinned host memory
    bool srcIsMapped = false;
    bool srcInDeviceMem = false;
    bool dstIsMapped = false;
    bool dstInDeviceMem = false;

    hc::accelerator acc;
    hc::AmPointerInfo srcPtrInfo(NULL, NULL, 0, acc, 0, 0);
    hc::AmPointerInfo dstPtrInfo(NULL, NULL, 0, acc, 0, 0);

    if (!srcIsMapped) {
        if (hc::am_memtracker_getinfo(&srcPtrInfo, src) == AM_SUCCESS) {
            srcIsMapped = true;
            srcInDeviceMem = (srcPtrInfo._isInDeviceMem);
        }  // Else - srcNotMapped=srcInDeviceMem=false
    }

    if (!dstIsMapped) {
        if (hc::am_memtracker_getinfo(&dstPtrInfo, dst) == AM_SUCCESS) {
            dstIsMapped = true;
            dstInDeviceMem = (dstPtrInfo._isInDeviceMem);
        } // Else - dstNotMapped=dstInDeviceMem=false
    }

#if KALMAR_DEBUG
    std::cerr << "srcIsMapped: " << srcIsMapped << "\n";
    std::cerr << "srcInDeviceMem: " << srcInDeviceMem << "\n";
    std::cerr << "dstIsMapped: " << dstIsMapped << "\n";
    std::cerr << "dstInDeviceMem: " << dstInDeviceMem << "\n";
#endif

    // Resolve default to a specific Kind so we know which algorithm to use:
    setCommandKind (resolveMemcpyDirection(srcInDeviceMem, dstInDeviceMem));


    // Copy already called queue.wait() so there are no dependent signals.
    hsa_signal_t depSignal;
    int depSignalCnt = 0;

    // record HSAQueue association
    this->hsaQueue = hsaQueue;
    // extract hsa_queue_t from HSAQueue
    hsa_queue_t* queue = static_cast<hsa_queue_t*>(hsaQueue->getHSAQueue());

    Kalmar::HSADevice *device = static_cast<Kalmar::HSADevice*> (hsaQueue->getDev());

    Kalmar::hcCommandKind commandKind = getCommandKind();

#if KALMAR_DEBUG
    std::cerr << "hcCommandKind: " << getHcCommandKindString(commandKind) << "\n";
#endif

    // Need to use staging buffer if copying to or from unmapped host memory:
    if ((commandKind == Kalmar::hcMemcpyHostToDevice) && (!srcIsMapped)) {
#if KALMAR_DEBUG
    std::cerr << "HSACopy::syncCopy(), invoke StagingBuffer::CopyHostToDevice()\n";
#endif
        device->staging_buffer[0]->CopyHostToDevice(dst, src, sizeBytes, depSignalCnt ? &depSignal : NULL);
    } else if ((commandKind == Kalmar::hcMemcpyDeviceToHost) && (!dstIsMapped)) {
#if KALMAR_DEBUG
    std::cerr << "HSACopy::syncCopy(), invoke StagingBuffer::CopyDeviceToHost()\n";
#endif
        device->staging_buffer[1]->CopyDeviceToHost(dst, src, sizeBytes, depSignalCnt ? &depSignal : NULL);
    } else if (commandKind == Kalmar::hcMemcpyHostToHost)  {
#if KALMAR_DEBUG
    std::cerr << "HSACopy::syncCopy(), invoke memcpy\n";
#endif
        // This works for both mapped and unmapped memory:
        memcpy(dst, src, sizeBytes);
    } else {

#if KALMAR_DEBUG
    std::cerr << "HSACopy::syncCopy(), fetch and init a HSA signal\n";
#endif
        // If not special case - these can all be handled by the hsa async copy:
        hsa_agent_t srcAgent, dstAgent;
        setCopyAgents(commandKind, &srcAgent, &dstAgent);

        // Get a signal and initialize it:
        std::pair<hsa_signal_t, int> ret = Kalmar::ctx.getSignal();
        signal = ret.first;
        signalIndex = ret.second;

        hsa_signal_store_relaxed(signal, 1);

#if KALMAR_DEBUG
    std::cerr << "HSACopy::syncCopy(), invoke hsa_amd_memory_async_copy()\n";
#endif

        hsa_status_t hsa_status = hsa_amd_memory_async_copy(dst, dstAgent, src, srcAgent, sizeBytes, depSignalCnt, depSignalCnt ? &depSignal:NULL, signal);

        if (hsa_status == HSA_STATUS_SUCCESS) {
#if KALMAR_DEBUG
    std::cerr << "HSACopy::syncCopy(), wait for completion...";
#endif
            hsa_signal_wait_relaxed(signal, HSA_SIGNAL_CONDITION_LT, 1, UINT64_MAX, waitMode);

#if KALMAR_DEBUG
    std::cerr << "done!\n";
#endif
        } else {
#if KALMAR_DEBUG
    std::cerr << "HSACopy::syncCopy(), hsa_amd_memory_async_copy() returns: 0x" << std::hex << hsa_status << "\n";
#endif
            throw Kalmar::runtime_exception("hsa_amd_memory_async_copy error", hsa_status);
        }
        Kalmar::ctx.releaseSignal(signal, signalIndex);
        signalIndex = -1;
    }
}


// ----------------------------------------------------------------------
// extern "C" functions
// ----------------------------------------------------------------------

extern "C" void *GetContextImpl() {
  return &Kalmar::ctx;
}

extern "C" void PushArgImpl(void *ker, int idx, size_t sz, const void *v) {
  //std::cerr << "pushing:" << ker << " of size " << sz << "\n";
  HSADispatch *dispatch =
      reinterpret_cast<HSADispatch*>(ker);
  void *val = const_cast<void*>(v);
  switch (sz) {
    case sizeof(double):
      dispatch->pushDoubleArg(*reinterpret_cast<double*>(val));
      break;
    case sizeof(short):
      dispatch->pushShortArg(*reinterpret_cast<short*>(val));
      break;
    case sizeof(int):
      dispatch->pushIntArg(*reinterpret_cast<int*>(val));
      //std::cerr << "(int) value = " << *reinterpret_cast<int*>(val) <<"\n";
      break;
    case sizeof(unsigned char):
      dispatch->pushBooleanArg(*reinterpret_cast<unsigned char*>(val));
      break;
    default:
      assert(0 && "Unsupported kernel argument size");
  }
}

extern "C" void PushArgPtrImpl(void *ker, int idx, size_t sz, const void *v) {
  //std::cerr << "pushing:" << ker << " of size " << sz << "\n";
  HSADispatch *dispatch =
      reinterpret_cast<HSADispatch*>(ker);
  void *val = const_cast<void*>(v);
  dispatch->pushPointerArg(val);
}<|MERGE_RESOLUTION|>--- conflicted
+++ resolved
@@ -79,8 +79,6 @@
 // default set as 1024
 #define ASYNCOPS_VECTOR_GC_SIZE (1024)
 
-<<<<<<< HEAD
-=======
 
 #define HSA_BARRIER_DEP_SIGNAL_CNT (5)
 
@@ -89,11 +87,6 @@
 // If 0, rely on implicit ordering for copy commands of same type.
 #define USE_SIGNAL_DEP_BETWEEN_COPIES (0)
 
-// whether to use MD5 as kernel indexing hash function
-// default set as 0 (use faster FNV-1a hash instead)
-#define USE_MD5_HASH (0)
-
->>>>>>> f8f82c7a
 // cutoff size used in FNV-1a hash function
 // default set as 768, this is a heuristic value
 // which is larger than HSA BrigModuleHeader and AMD GCN ISA header (Elf64_Ehdr)
@@ -2278,103 +2271,6 @@
 
         return new HSAKernel(executable, kernelSymbol, kernelCodeHandle);
     }
-<<<<<<< HEAD
-=======
-
-    void BuildProgramImpl(const char* hsailBuffer, int hsailSize) {
-        hsa_status_t status;
-
-        std::string index = kernel_checksum((size_t)hsailSize, (void*)hsailBuffer);
-
-        // finalize HSA program if we haven't done so
-        if (executables.find(index) == executables.end()) {
-            /*
-             * Load BRIG, encapsulated in an ELF container, into a BRIG module.
-             */
-            hsa_ext_module_t hsaModule = 0;
-            hsaModule = (hsa_ext_module_t)hsailBuffer;
-
-            /*
-             * Create hsa program.
-             */
-            hsa_ext_program_t hsaProgram = {0};
-            status = hsa_ext_program_create(HSA_MACHINE_MODEL_LARGE, HSA_PROFILE_FULL,
-                                            HSA_DEFAULT_FLOAT_ROUNDING_MODE_ZERO, NULL, &hsaProgram);
-            STATUS_CHECK(status, __LINE__);
-
-            /*
-             * Add the BRIG module to hsa program.
-             */
-            status = hsa_ext_program_add_module(hsaProgram, hsaModule);
-            STATUS_CHECK(status, __LINE__);
-
-            /*
-             * Finalize the hsa program.
-             */
-            hsa_isa_t isa = {0};
-            status = hsa_agent_get_info(agent, HSA_AGENT_INFO_ISA, &isa);
-            STATUS_CHECK(status, __LINE__);
-
-            hsa_ext_control_directives_t control_directives;
-            memset(&control_directives, 0, sizeof(hsa_ext_control_directives_t));
-
-            const char* extra_finalizer_opt = getenv("HCC_FINALIZE_OPT");
-            hsa_code_object_t hsaCodeObject = {0};
-            status = hsa_ext_program_finalize(hsaProgram, isa, 0, control_directives,
-                                              extra_finalizer_opt, HSA_CODE_OBJECT_TYPE_PROGRAM, &hsaCodeObject);
-            STATUS_CHECK(status, __LINE__);
-
-            if (hsaProgram.handle != 0) {
-                status = hsa_ext_program_destroy(hsaProgram);
-                STATUS_CHECK(status, __LINE__);
-            }
-
-            // Create the executable.
-            hsa_executable_t hsaExecutable;
-            status = hsa_executable_create(HSA_PROFILE_FULL, HSA_EXECUTABLE_STATE_UNFROZEN,
-                                           NULL, &hsaExecutable);
-            STATUS_CHECK(status, __LINE__);
-
-            // Load the code object.
-            status = hsa_executable_load_code_object(hsaExecutable, agent, hsaCodeObject, NULL);
-            STATUS_CHECK(status, __LINE__);
-
-            // Freeze the executable.
-            status = hsa_executable_freeze(hsaExecutable, NULL);
-            STATUS_CHECK(status, __LINE__);
-
-            // save everything as an HSAExecutable instance
-            executables[index] = new HSAExecutable(hsaExecutable, hsaCodeObject);
-        }
-    }
-
-    HSAKernel* CreateKernelImpl(const char *hsailBuffer, int hsailSize, const char *entryName) {
-        hsa_status_t status;
-
-        std::string index = kernel_checksum((size_t)hsailSize, (void*)hsailBuffer);
-
-        // finalize HSA program if we haven't done so
-        if (executables.find(index) == executables.end()) {
-            BuildProgramImpl(hsailBuffer, hsailSize);
-        }
-
-        // fetch HSAExecutable*
-        HSAExecutable* executable = executables[index];
-
-        // Get symbol handle.
-        hsa_executable_symbol_t kernelSymbol;
-        status = hsa_executable_get_symbol(executable->hsaExecutable, NULL, entryName, agent, 0, &kernelSymbol);
-        STATUS_CHECK(status, __LINE__);
-
-        // Get code handle.
-        uint64_t kernelCodeHandle;
-        status = hsa_executable_symbol_get_info(kernelSymbol, HSA_EXECUTABLE_SYMBOL_INFO_KERNEL_OBJECT, &kernelCodeHandle);
-        STATUS_CHECK(status, __LINE__);
-
-        return new HSAKernel(executable, kernelSymbol, kernelCodeHandle);
-    }
-
->>>>>>> f8f82c7a
 };
 
 class HSAContext final : public KalmarContext
