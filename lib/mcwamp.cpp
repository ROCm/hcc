--- conflicted
+++ resolved
@@ -16,10 +16,6 @@
 #include <cstddef>
 #include <tuple>
 
-<<<<<<< HEAD
-#include <hc.hpp>
-=======
->>>>>>> 29a3fd5a
 #include <mutex>
 
 #include <dlfcn.h>
