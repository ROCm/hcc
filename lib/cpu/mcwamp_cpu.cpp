//===----------------------------------------------------------------------===//
//
// This file is distributed under the University of Illinois Open Source
// License. See LICENSE.TXT for details.
//
//===----------------------------------------------------------------------===//

#include <cstdlib>
#include <cassert>
#include <iostream>
#include <map>
#include <vector>

#include <amp_runtime.h>

extern "C" void PushArgImpl(void *ker, int idx, size_t sz, const void *v) {}

namespace Concurrency {

<<<<<<< HEAD
class CPUFallbackDevice final : public KalmarDevice
{
public:
=======
class CPUFallbackQueue final : public KalmarQueue
{
public:

  CPUFallbackQueue(KalmarDevice* pDev) : KalmarQueue(pDev) {}

  void read(void* device, void* dst, size_t count, size_t offset) override {
      if (dst != device)
          memmove(dst, (char*)device + offset, count);
  }

  void write(void* device, const void* src, size_t count, size_t offset, bool blocking) override {
      if (src != device)
          memmove((char*)device + offset, src, count);
  }

  void copy(void* src, void* dst, size_t count, size_t src_offset, size_t dst_offset, bool blocking) override {
      if (src != dst)
          memmove((char*)dst + dst_offset, (char*)src + src_offset, count);
  }

  void* map(void* device, size_t count, size_t offset, bool modify) override {
      return (char*)device + offset;
  }

  void unmap(void* device, void* addr) override {}

  void Push(void *kernel, int idx, void* device, bool isConst) override {}
};

class CPUFallbackDevice final : public KalmarDevice
{
public:
>>>>>>> 395668cf
    CPUFallbackDevice() : KalmarDevice() {}

    std::wstring get_path() const override { return L"fallback"; }
    std::wstring get_description() const override { return L"CPU Fallback"; }
    size_t get_mem() const override { return 0; }
    bool is_double() const override { return true; }
    bool is_lim_double() const override { return true; }
    bool is_unified() const override { return true; }
    bool is_emulated() const override { return true; }

    void* create(size_t count, struct rw_info* /* not used */) override {
        return aligned_alloc(0x1000, count);
    }
<<<<<<< HEAD
    void release(void *data) override { ::operator delete(data); }
    std::shared_ptr<KalmarQueue> createQueue() override {
        return std::shared_ptr<KalmarQueue>(new KalmarQueue(this));
    }
};

class CPUContext final : public KalmarContext
{
public:
    CPUContext() { Devices.push_back(new CPUFallbackDevice); }
};


static CPUContext ctx;
=======
    void release(void *device, struct rw_info* /* not used */ ) override { 
        ::operator delete(device);
    }
    std::shared_ptr<KalmarQueue> createQueue() override {
        return std::shared_ptr<KalmarQueue>(new CPUFallbackQueue(this));
    }
};

template <typename T> inline void deleter(T* ptr) { delete ptr; }
>>>>>>> 395668cf

class CPUContext final : public KalmarContext
{
public:
    CPUContext() { Devices.push_back(new CPUFallbackDevice); }
    ~CPUContext() { std::for_each(std::begin(Devices), std::end(Devices), deleter<KalmarDevice>); }
};

<<<<<<< HEAD
=======

static CPUContext ctx;

} // namespace Concurrency

>>>>>>> 395668cf
extern "C" void *GetContextImpl() {
  return &Concurrency::ctx;
}<|MERGE_RESOLUTION|>--- conflicted
+++ resolved
@@ -17,11 +17,6 @@
 
 namespace Concurrency {
 
-<<<<<<< HEAD
-class CPUFallbackDevice final : public KalmarDevice
-{
-public:
-=======
 class CPUFallbackQueue final : public KalmarQueue
 {
 public:
@@ -55,7 +50,6 @@
 class CPUFallbackDevice final : public KalmarDevice
 {
 public:
->>>>>>> 395668cf
     CPUFallbackDevice() : KalmarDevice() {}
 
     std::wstring get_path() const override { return L"fallback"; }
@@ -69,22 +63,6 @@
     void* create(size_t count, struct rw_info* /* not used */) override {
         return aligned_alloc(0x1000, count);
     }
-<<<<<<< HEAD
-    void release(void *data) override { ::operator delete(data); }
-    std::shared_ptr<KalmarQueue> createQueue() override {
-        return std::shared_ptr<KalmarQueue>(new KalmarQueue(this));
-    }
-};
-
-class CPUContext final : public KalmarContext
-{
-public:
-    CPUContext() { Devices.push_back(new CPUFallbackDevice); }
-};
-
-
-static CPUContext ctx;
-=======
     void release(void *device, struct rw_info* /* not used */ ) override { 
         ::operator delete(device);
     }
@@ -94,7 +72,6 @@
 };
 
 template <typename T> inline void deleter(T* ptr) { delete ptr; }
->>>>>>> 395668cf
 
 class CPUContext final : public KalmarContext
 {
@@ -103,14 +80,11 @@
     ~CPUContext() { std::for_each(std::begin(Devices), std::end(Devices), deleter<KalmarDevice>); }
 };
 
-<<<<<<< HEAD
-=======
 
 static CPUContext ctx;
 
 } // namespace Concurrency
 
->>>>>>> 395668cf
 extern "C" void *GetContextImpl() {
   return &Concurrency::ctx;
 }