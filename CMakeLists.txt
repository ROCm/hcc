--- conflicted
+++ resolved
@@ -635,18 +635,7 @@
 set(OFFICIAL_RELEASE_BUILD 1)
 if (OFFICIAL_RELEASE_BUILD)
   set(HCC_ROCR_DEBIAN_DEP "hsa-rocr-dev, hsa-ext-rocr-dev")
-<<<<<<< HEAD
-  if (HSA_USE_AMDGPU_BACKEND)
-    # dependencies for official release build with lightning backend
-    set(HCC_BACKEND_DEBIAN_DEP "llvm-amdgpu (=3.9-r269660)")
-    set(CPACK_DEBIAN_PACKAGE_DEPENDS "${HCC_ROCR_DEBIAN_DEP}, ${HCC_GENERAL_DEBIAN_DEP}, ${HCC_BACKEND_DEBIAN_DEP}")
-  else (HSA_USE_AMDGPU_BACKEND)
-    # dependencies for official releasebuild with non-lightning backend
-    set(CPACK_DEBIAN_PACKAGE_DEPENDS "${HCC_ROCR_DEBIAN_DEP}, ${HCC_GENERAL_DEBIAN_DEP}")
-  endif (HSA_USE_AMDGPU_BACKEND)
-=======
   set(CPACK_DEBIAN_PACKAGE_DEPENDS "${HCC_ROCR_DEBIAN_DEP}, ${HCC_GENERAL_DEBIAN_DEP}")
->>>>>>> 5cc1a43c
 else (OFFICIAL_RELEASE_BUILD)
   # dependencies for any local build
   set(CPACK_DEBIAN_PACKAGE_DEPENDS "${HCC_GENERAL_DEBIAN_DEP}")
